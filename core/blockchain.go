// Copyright 2014 The go-ethereum Authors
// This file is part of the go-ethereum library.
//
// The go-ethereum library is free software: you can redistribute it and/or modify
// it under the terms of the GNU Lesser General Public License as published by
// the Free Software Foundation, either version 3 of the License, or
// (at your option) any later version.
//
// The go-ethereum library is distributed in the hope that it will be useful,
// but WITHOUT ANY WARRANTY; without even the implied warranty of
// MERCHANTABILITY or FITNESS FOR A PARTICULAR PURPOSE. See the
// GNU Lesser General Public License for more details.
//
// You should have received a copy of the GNU Lesser General Public License
// along with the go-ethereum library. If not, see <http://www.gnu.org/licenses/>.

// Package core implements the Ethereum consensus protocol.
package core

import (
	"errors"
	"fmt"
	"io"
	"math/big"
	mrand "math/rand"
	"sort"
	"sync"
	"sync/atomic"
	"time"

	"github.com/ethereum/go-ethereum/common"
	"github.com/ethereum/go-ethereum/common/mclock"
	"github.com/ethereum/go-ethereum/common/prque"
	"github.com/ethereum/go-ethereum/consensus"
	"github.com/ethereum/go-ethereum/core/rawdb"
	"github.com/ethereum/go-ethereum/core/state"
	"github.com/ethereum/go-ethereum/core/state/snapshot"
	"github.com/ethereum/go-ethereum/core/types"
	"github.com/ethereum/go-ethereum/core/vm"
	"github.com/ethereum/go-ethereum/ethdb"
	"github.com/ethereum/go-ethereum/event"
	"github.com/ethereum/go-ethereum/log"
	"github.com/ethereum/go-ethereum/metrics"
	"github.com/ethereum/go-ethereum/params"
	"github.com/ethereum/go-ethereum/rlp"
	"github.com/ethereum/go-ethereum/trie"
	lru "github.com/hashicorp/golang-lru"
)

var (
	headBlockGauge     = metrics.NewRegisteredGauge("chain/head/block", nil)
	headHeaderGauge    = metrics.NewRegisteredGauge("chain/head/header", nil)
	headFastBlockGauge = metrics.NewRegisteredGauge("chain/head/receipt", nil)

	accountReadTimer   = metrics.NewRegisteredTimer("chain/account/reads", nil)
	accountHashTimer   = metrics.NewRegisteredTimer("chain/account/hashes", nil)
	accountUpdateTimer = metrics.NewRegisteredTimer("chain/account/updates", nil)
	accountCommitTimer = metrics.NewRegisteredTimer("chain/account/commits", nil)

	storageReadTimer   = metrics.NewRegisteredTimer("chain/storage/reads", nil)
	storageHashTimer   = metrics.NewRegisteredTimer("chain/storage/hashes", nil)
	storageUpdateTimer = metrics.NewRegisteredTimer("chain/storage/updates", nil)
	storageCommitTimer = metrics.NewRegisteredTimer("chain/storage/commits", nil)

	snapshotAccountReadTimer = metrics.NewRegisteredTimer("chain/snapshot/account/reads", nil)
	snapshotStorageReadTimer = metrics.NewRegisteredTimer("chain/snapshot/storage/reads", nil)
	snapshotCommitTimer      = metrics.NewRegisteredTimer("chain/snapshot/commits", nil)

	blockInsertTimer     = metrics.NewRegisteredTimer("chain/inserts", nil)
	blockValidationTimer = metrics.NewRegisteredTimer("chain/validation", nil)
	blockExecutionTimer  = metrics.NewRegisteredTimer("chain/execution", nil)
	blockWriteTimer      = metrics.NewRegisteredTimer("chain/write", nil)

	blockReorgMeter         = metrics.NewRegisteredMeter("chain/reorg/executes", nil)
	blockReorgAddMeter      = metrics.NewRegisteredMeter("chain/reorg/add", nil)
	blockReorgDropMeter     = metrics.NewRegisteredMeter("chain/reorg/drop", nil)
	blockReorgInvalidatedTx = metrics.NewRegisteredMeter("chain/reorg/invalidTx", nil)

	errInsertionInterrupted = errors.New("insertion is interrupted")
)

const (
	bodyCacheLimit         = 256
	blockCacheLimit        = 256
	diffLayerCacheLimit    = 1024
	diffLayerRLPCacheLimit = 256
	receiptsCacheLimit     = 10000
	txLookupCacheLimit     = 1024
	maxFutureBlocks        = 256
	maxTimeFutureBlocks    = 30
	maxBeyondBlocks        = 2048

	diffLayerFreezerRecheckInterval = 3 * time.Second
	diffLayerPruneRecheckInterval   = 1 * time.Second // The interval to prune unverified diff layers
	maxDiffQueueDist                = 2048            // Maximum allowed distance from the chain head to queue diffLayers
	maxDiffLimit                    = 2048            // Maximum number of unique diff layers a peer may have responded
	maxDiffForkDist                 = 11              // Maximum allowed backward distance from the chain head
	maxDiffLimitForBroadcast        = 128             // Maximum number of unique diff layers a peer may have broadcasted

	// BlockChainVersion ensures that an incompatible database forces a resync from scratch.
	//
	// Changelog:
	//
	// - Version 4
	//   The following incompatible database changes were added:
	//   * the `BlockNumber`, `TxHash`, `TxIndex`, `BlockHash` and `Index` fields of log are deleted
	//   * the `Bloom` field of receipt is deleted
	//   * the `BlockIndex` and `TxIndex` fields of txlookup are deleted
	// - Version 5
	//  The following incompatible database changes were added:
	//    * the `TxHash`, `GasCost`, and `ContractAddress` fields are no longer stored for a receipt
	//    * the `TxHash`, `GasCost`, and `ContractAddress` fields are computed by looking up the
	//      receipts' corresponding block
	// - Version 6
	//  The following incompatible database changes were added:
	//    * Transaction lookup information stores the corresponding block number instead of block hash
	// - Version 7
	//  The following incompatible database changes were added:
	//    * Use freezer as the ancient database to maintain all ancient data
	// - Version 8
	//  The following incompatible database changes were added:
	//    * New scheme for contract code in order to separate the codes and trie nodes
	BlockChainVersion uint64 = 8
)

// CacheConfig contains the configuration values for the trie caching/pruning
// that's resident in a blockchain.
type CacheConfig struct {
	TrieCleanLimit     int           // Memory allowance (MB) to use for caching trie nodes in memory
	TrieCleanJournal   string        // Disk journal for saving clean cache entries.
	TrieCleanRejournal time.Duration // Time interval to dump clean cache to disk periodically
	TrieDirtyLimit     int           // Memory limit (MB) at which to start flushing dirty trie nodes to disk
	TrieDirtyDisabled  bool          // Whether to disable trie write caching and GC altogether (archive node)
	TrieTimeLimit      time.Duration // Time limit after which to flush the current in-memory trie to disk
	SnapshotLimit      int           // Memory allowance (MB) to use for caching snapshot entries in memory
	Preimages          bool          // Whether to store preimage of trie key to the disk
	TriesInMemory      uint64        // How many tries keeps in memory

	SnapshotWait bool // Wait for snapshot construction on startup. TODO(karalabe): This is a dirty hack for testing, nuke it
}

// To avoid cycle import
type PeerIDer interface {
	ID() string
}

// defaultCacheConfig are the default caching values if none are specified by the
// user (also used during testing).
var defaultCacheConfig = &CacheConfig{
	TrieCleanLimit: 256,
	TrieDirtyLimit: 256,
	TrieTimeLimit:  5 * time.Minute,
	SnapshotLimit:  256,
	TriesInMemory:  128,
	SnapshotWait:   true,
}

type BlockChainOption func(*BlockChain) *BlockChain

// BlockChain represents the canonical chain given a database with a genesis
// block. The Blockchain manages chain imports, reverts, chain reorganisations.
//
// Importing blocks in to the block chain happens according to the set of rules
// defined by the two stage Validator. Processing of blocks is done using the
// Processor which processes the included transaction. The validation of the state
// is done in the second part of the Validator. Failing results in aborting of
// the import.
//
// The BlockChain also helps in returning blocks from **any** chain included
// in the database as well as blocks that represents the canonical chain. It's
// important to note that GetBlock can return any block and does not need to be
// included in the canonical one where as GetBlockByNumber always represents the
// canonical chain.
type BlockChain struct {
	chainConfig *params.ChainConfig // Chain & network configuration
	cacheConfig *CacheConfig        // Cache configuration for pruning

	db     ethdb.Database // Low level persistent database to store final content in
	snaps  *snapshot.Tree // Snapshot tree for fast trie leaf access
	triegc *prque.Prque   // Priority queue mapping block numbers to tries to gc
	gcproc time.Duration  // Accumulates canonical block processing for trie dumping

	// txLookupLimit is the maximum number of blocks from head whose tx indices
	// are reserved:
	//  * 0:   means no limit and regenerate any missing indexes
	//  * N:   means N block limit [HEAD-N+1, HEAD] and delete extra indexes
	//  * nil: disable tx reindexer/deleter, but still index new blocks
	txLookupLimit uint64
	triesInMemory uint64

	hc            *HeaderChain
	rmLogsFeed    event.Feed
	chainFeed     event.Feed
	chainSideFeed event.Feed
	chainHeadFeed event.Feed
	logsFeed      event.Feed
	blockProcFeed event.Feed
	scope         event.SubscriptionScope
	genesisBlock  *types.Block

	chainmu sync.RWMutex // blockchain insertion lock

	currentBlock     atomic.Value // Current head of the block chain
	currentFastBlock atomic.Value // Current head of the fast-sync chain (may be above the block chain!)

	stateCache    state.Database // State database to reuse between imports (contains state cache)
	bodyCache     *lru.Cache     // Cache for the most recent block bodies
	bodyRLPCache  *lru.Cache     // Cache for the most recent block bodies in RLP encoded format
	receiptsCache *lru.Cache     // Cache for the most recent receipts per block
	blockCache    *lru.Cache     // Cache for the most recent entire blocks
	txLookupCache *lru.Cache     // Cache for the most recent transaction lookup data.
	futureBlocks  *lru.Cache     // future blocks are blocks added for later processing

	// trusted diff layers
	diffLayerCache             *lru.Cache   // Cache for the diffLayers
	diffLayerRLPCache          *lru.Cache   // Cache for the rlp encoded diffLayers
	diffQueue                  *prque.Prque // A Priority queue to store recent diff layer
	diffQueueBuffer            chan *types.DiffLayer
	diffLayerFreezerBlockLimit uint64

	// untrusted diff layers
	diffMux               sync.RWMutex
	blockHashToDiffLayers map[common.Hash]map[common.Hash]*types.DiffLayer // map[blockHash] map[DiffHash]Diff
	diffHashToBlockHash   map[common.Hash]common.Hash                      // map[diffHash]blockHash
	diffHashToPeers       map[common.Hash]map[string]struct{}              // map[diffHash]map[pid]
	diffNumToBlockHashes  map[uint64]map[common.Hash]struct{}              // map[number]map[blockHash]
	diffPeersToDiffHashes map[string]map[common.Hash]struct{}              // map[pid]map[diffHash]

	quit          chan struct{}  // blockchain quit channel
	wg            sync.WaitGroup // chain processing wait group for shutting down
	running       int32          // 0 if chain is running, 1 when stopped
	procInterrupt int32          // interrupt signaler for block processing

	engine    consensus.Engine
	validator Validator // Block and state validator interface
	processor Processor // Block transaction processor interface
	vmConfig  vm.Config

	shouldPreserve  func(*types.Block) bool        // Function used to determine whether should preserve the given block.
	terminateInsert func(common.Hash, uint64) bool // Testing hook used to terminate ancient receipt chain insertion.
}

// NewBlockChain returns a fully initialised block chain using information
// available in the database. It initialises the default Ethereum Validator and
// Processor.
func NewBlockChain(db ethdb.Database, cacheConfig *CacheConfig, chainConfig *params.ChainConfig, engine consensus.Engine,
	vmConfig vm.Config, shouldPreserve func(block *types.Block) bool, txLookupLimit *uint64,
	options ...BlockChainOption) (*BlockChain, error) {
	if cacheConfig == nil {
		cacheConfig = defaultCacheConfig
	}
	if cacheConfig.TriesInMemory != 128 {
		log.Warn("TriesInMemory isn't the default value(128), you need specify exact same TriesInMemory when prune data",
			"triesInMemory", cacheConfig.TriesInMemory)
	}
	bodyCache, _ := lru.New(bodyCacheLimit)
	bodyRLPCache, _ := lru.New(bodyCacheLimit)
	receiptsCache, _ := lru.New(receiptsCacheLimit)
	blockCache, _ := lru.New(blockCacheLimit)
	txLookupCache, _ := lru.New(txLookupCacheLimit)
	futureBlocks, _ := lru.New(maxFutureBlocks)
	diffLayerCache, _ := lru.New(diffLayerCacheLimit)
	diffLayerRLPCache, _ := lru.New(diffLayerRLPCacheLimit)

	bc := &BlockChain{
		chainConfig: chainConfig,
		cacheConfig: cacheConfig,
		db:          db,
		triegc:      prque.New(nil),
		stateCache: state.NewDatabaseWithConfigAndCache(db, &trie.Config{
			Cache:     cacheConfig.TrieCleanLimit,
			Journal:   cacheConfig.TrieCleanJournal,
			Preimages: cacheConfig.Preimages,
		}),
		triesInMemory:         cacheConfig.TriesInMemory,
		quit:                  make(chan struct{}),
		shouldPreserve:        shouldPreserve,
		bodyCache:             bodyCache,
		bodyRLPCache:          bodyRLPCache,
		receiptsCache:         receiptsCache,
		blockCache:            blockCache,
		diffLayerCache:        diffLayerCache,
		diffLayerRLPCache:     diffLayerRLPCache,
		txLookupCache:         txLookupCache,
		futureBlocks:          futureBlocks,
		engine:                engine,
		vmConfig:              vmConfig,
		diffQueue:             prque.New(nil),
		diffQueueBuffer:       make(chan *types.DiffLayer),
		blockHashToDiffLayers: make(map[common.Hash]map[common.Hash]*types.DiffLayer),
		diffHashToBlockHash:   make(map[common.Hash]common.Hash),
		diffHashToPeers:       make(map[common.Hash]map[string]struct{}),
		diffNumToBlockHashes:  make(map[uint64]map[common.Hash]struct{}),
		diffPeersToDiffHashes: make(map[string]map[common.Hash]struct{}),
	}
	bc.validator = NewBlockValidator(chainConfig, bc, engine)
	bc.processor = NewStateProcessor(chainConfig, bc, engine)

	var err error
	bc.hc, err = NewHeaderChain(db, chainConfig, engine, bc.insertStopped)
	if err != nil {
		return nil, err
	}
	bc.genesisBlock = bc.GetBlockByNumber(0)
	if bc.genesisBlock == nil {
		return nil, ErrNoGenesis
	}

	var nilBlock *types.Block
	bc.currentBlock.Store(nilBlock)
	bc.currentFastBlock.Store(nilBlock)

	// Initialize the chain with ancient data if it isn't empty.
	var txIndexBlock uint64

	if bc.empty() {
		rawdb.InitDatabaseFromFreezer(bc.db)
		// If ancient database is not empty, reconstruct all missing
		// indices in the background.
		frozen, _ := bc.db.Ancients()
		if frozen > 0 {
			txIndexBlock = frozen
		}
	}
	if err := bc.loadLastState(); err != nil {
		return nil, err
	}
	// Make sure the state associated with the block is available
	head := bc.CurrentBlock()
	if _, err := state.New(head.Root(), bc.stateCache, bc.snaps); err != nil {
		// Head state is missing, before the state recovery, find out the
		// disk layer point of snapshot(if it's enabled). Make sure the
		// rewound point is lower than disk layer.
		var diskRoot common.Hash
		if bc.cacheConfig.SnapshotLimit > 0 {
			diskRoot = rawdb.ReadSnapshotRoot(bc.db)
		}
		if diskRoot != (common.Hash{}) {
			log.Warn("Head state missing, repairing", "number", head.Number(), "hash", head.Hash(), "snaproot", diskRoot)

			snapDisk, err := bc.SetHeadBeyondRoot(head.NumberU64(), diskRoot)
			if err != nil {
				return nil, err
			}
			// Chain rewound, persist old snapshot number to indicate recovery procedure
			if snapDisk != 0 {
				rawdb.WriteSnapshotRecoveryNumber(bc.db, snapDisk)
			}
		} else {
			log.Warn("Head state missing, repairing", "number", head.Number(), "hash", head.Hash())
			if err := bc.SetHead(head.NumberU64()); err != nil {
				return nil, err
			}
		}
	}
	// Ensure that a previous crash in SetHead doesn't leave extra ancients
	if frozen, err := bc.db.Ancients(); err == nil && frozen > 0 {
		var (
			needRewind bool
			low        uint64
		)
		// The head full block may be rolled back to a very low height due to
		// blockchain repair. If the head full block is even lower than the ancient
		// chain, truncate the ancient store.
		fullBlock := bc.CurrentBlock()
		if fullBlock != nil && fullBlock.Hash() != bc.genesisBlock.Hash() && fullBlock.NumberU64() < frozen-1 {
			needRewind = true
			low = fullBlock.NumberU64()
		}
		// In fast sync, it may happen that ancient data has been written to the
		// ancient store, but the LastFastBlock has not been updated, truncate the
		// extra data here.
		fastBlock := bc.CurrentFastBlock()
		if fastBlock != nil && fastBlock.NumberU64() < frozen-1 {
			needRewind = true
			if fastBlock.NumberU64() < low || low == 0 {
				low = fastBlock.NumberU64()
			}
		}
		if needRewind {
			log.Error("Truncating ancient chain", "from", bc.CurrentHeader().Number.Uint64(), "to", low)
			if err := bc.SetHead(low); err != nil {
				return nil, err
			}
		}
	}
	// The first thing the node will do is reconstruct the verification data for
	// the head block (ethash cache or clique voting snapshot). Might as well do
	// it in advance.
	bc.engine.VerifyHeader(bc, bc.CurrentHeader(), true)

	// Check the current state of the block hashes and make sure that we do not have any of the bad blocks in our chain
	for hash := range BadHashes {
		if header := bc.GetHeaderByHash(hash); header != nil {
			// get the canonical block corresponding to the offending header's number
			headerByNumber := bc.GetHeaderByNumber(header.Number.Uint64())
			// make sure the headerByNumber (if present) is in our current canonical chain
			if headerByNumber != nil && headerByNumber.Hash() == header.Hash() {
				log.Error("Found bad hash, rewinding chain", "number", header.Number, "hash", header.ParentHash)
				if err := bc.SetHead(header.Number.Uint64() - 1); err != nil {
					return nil, err
				}
				log.Error("Chain rewind was successful, resuming normal operation")
			}
		}
	}
	// Load any existing snapshot, regenerating it if loading failed
	if bc.cacheConfig.SnapshotLimit > 0 {
		// If the chain was rewound past the snapshot persistent layer (causing
		// a recovery block number to be persisted to disk), check if we're still
		// in recovery mode and in that case, don't invalidate the snapshot on a
		// head mismatch.
		var recover bool

		head := bc.CurrentBlock()
		if layer := rawdb.ReadSnapshotRecoveryNumber(bc.db); layer != nil && *layer > head.NumberU64() {
			log.Warn("Enabling snapshot recovery", "chainhead", head.NumberU64(), "diskbase", *layer)
			recover = true
		}
		bc.snaps, _ = snapshot.New(bc.db, bc.stateCache.TrieDB(), bc.cacheConfig.SnapshotLimit, int(bc.cacheConfig.TriesInMemory), head.Root(), !bc.cacheConfig.SnapshotWait, true, recover)
	}
	// do options before start any routine
	for _, option := range options {
		bc = option(bc)
	}
	// Take ownership of this particular state
	go bc.update()
	if txLookupLimit != nil {
		bc.txLookupLimit = *txLookupLimit

		bc.wg.Add(1)
		go bc.maintainTxIndex(txIndexBlock)
	}
	// If periodic cache journal is required, spin it up.
	if bc.cacheConfig.TrieCleanRejournal > 0 {
		if bc.cacheConfig.TrieCleanRejournal < time.Minute {
			log.Warn("Sanitizing invalid trie cache journal time", "provided", bc.cacheConfig.TrieCleanRejournal, "updated", time.Minute)
			bc.cacheConfig.TrieCleanRejournal = time.Minute
		}
		triedb := bc.stateCache.TrieDB()
		bc.wg.Add(1)
		go func() {
			defer bc.wg.Done()
			triedb.SaveCachePeriodically(bc.cacheConfig.TrieCleanJournal, bc.cacheConfig.TrieCleanRejournal, bc.quit)
		}()
	}
	// Need persist and prune diff layer
	if bc.db.DiffStore() != nil {
		go bc.trustedDiffLayerLoop()
	}
	go bc.untrustedDiffLayerPruneLoop()

	return bc, nil
}

// GetVMConfig returns the block chain VM config.
func (bc *BlockChain) GetVMConfig() *vm.Config {
	return &bc.vmConfig
}

<<<<<<< HEAD
func (bc *BlockChain) CacheReceipts(hash common.Hash, receipts types.Receipts) {
	// TODO, This is a hot fix for the block hash of logs is `0x0000000000000000000000000000000000000000000000000000000000000000` for system tx
	// Please check details in https://github.com/binance-chain/bsc/issues/443
	// This is a temporary fix, the official fix should be a hard fork.
	const possibleSystemReceipts = 3 // One slash tx, two reward distribute txs.
	numOfReceipts := len(receipts)
	for i := numOfReceipts - 1; i >= 0 && i >= numOfReceipts-possibleSystemReceipts; i-- {
		for j := 0; j < len(receipts[i].Logs); j++ {
			receipts[i].Logs[j].BlockHash = hash
		}
	}
=======
func (bc *BlockChain) cacheReceipts(hash common.Hash, receipts types.Receipts) {
>>>>>>> b2f1d25f
	bc.receiptsCache.Add(hash, receipts)
}

func (bc *BlockChain) cacheDiffLayer(diffLayer *types.DiffLayer) {
	bc.diffLayerCache.Add(diffLayer.BlockHash, diffLayer)
	if bc.db.DiffStore() != nil {
		// push to priority queue before persisting
		bc.diffQueueBuffer <- diffLayer
	}
}

func (bc *BlockChain) cacheBlock(hash common.Hash, block *types.Block) {
	bc.blockCache.Add(hash, block)
}

// empty returns an indicator whether the blockchain is empty.
// Note, it's a special case that we connect a non-empty ancient
// database with an empty node, so that we can plugin the ancient
// into node seamlessly.
func (bc *BlockChain) empty() bool {
	genesis := bc.genesisBlock.Hash()
	for _, hash := range []common.Hash{rawdb.ReadHeadBlockHash(bc.db), rawdb.ReadHeadHeaderHash(bc.db), rawdb.ReadHeadFastBlockHash(bc.db)} {
		if hash != genesis {
			return false
		}
	}
	return true
}

// loadLastState loads the last known chain state from the database. This method
// assumes that the chain manager mutex is held.
func (bc *BlockChain) loadLastState() error {
	// Restore the last known head block
	head := rawdb.ReadHeadBlockHash(bc.db)
	if head == (common.Hash{}) {
		// Corrupt or empty database, init from scratch
		log.Warn("Empty database, resetting chain")
		return bc.Reset()
	}
	// Make sure the entire head block is available
	currentBlock := bc.GetBlockByHash(head)
	if currentBlock == nil {
		// Corrupt or empty database, init from scratch
		log.Warn("Head block missing, resetting chain", "hash", head)
		return bc.Reset()
	}
	// Everything seems to be fine, set as the head block
	bc.currentBlock.Store(currentBlock)
	headBlockGauge.Update(int64(currentBlock.NumberU64()))

	// Restore the last known head header
	currentHeader := currentBlock.Header()
	if head := rawdb.ReadHeadHeaderHash(bc.db); head != (common.Hash{}) {
		if header := bc.GetHeaderByHash(head); header != nil {
			currentHeader = header
		}
	}
	bc.hc.SetCurrentHeader(currentHeader)

	// Restore the last known head fast block
	bc.currentFastBlock.Store(currentBlock)
	headFastBlockGauge.Update(int64(currentBlock.NumberU64()))

	if head := rawdb.ReadHeadFastBlockHash(bc.db); head != (common.Hash{}) {
		if block := bc.GetBlockByHash(head); block != nil {
			bc.currentFastBlock.Store(block)
			headFastBlockGauge.Update(int64(block.NumberU64()))
		}
	}
	// Issue a status log for the user
	currentFastBlock := bc.CurrentFastBlock()

	headerTd := bc.GetTd(currentHeader.Hash(), currentHeader.Number.Uint64())
	blockTd := bc.GetTd(currentBlock.Hash(), currentBlock.NumberU64())
	fastTd := bc.GetTd(currentFastBlock.Hash(), currentFastBlock.NumberU64())

	log.Info("Loaded most recent local header", "number", currentHeader.Number, "hash", currentHeader.Hash(), "td", headerTd, "age", common.PrettyAge(time.Unix(int64(currentHeader.Time), 0)))
	log.Info("Loaded most recent local full block", "number", currentBlock.Number(), "hash", currentBlock.Hash(), "td", blockTd, "age", common.PrettyAge(time.Unix(int64(currentBlock.Time()), 0)))
	log.Info("Loaded most recent local fast block", "number", currentFastBlock.Number(), "hash", currentFastBlock.Hash(), "td", fastTd, "age", common.PrettyAge(time.Unix(int64(currentFastBlock.Time()), 0)))
	if pivot := rawdb.ReadLastPivotNumber(bc.db); pivot != nil {
		log.Info("Loaded last fast-sync pivot marker", "number", *pivot)
	}
	return nil
}

// SetHead rewinds the local chain to a new head. Depending on whether the node
// was fast synced or full synced and in which state, the method will try to
// delete minimal data from disk whilst retaining chain consistency.
func (bc *BlockChain) SetHead(head uint64) error {
	_, err := bc.SetHeadBeyondRoot(head, common.Hash{})
	return err
}

// SetHeadBeyondRoot rewinds the local chain to a new head with the extra condition
// that the rewind must pass the specified state root. This method is meant to be
// used when rewinding with snapshots enabled to ensure that we go back further than
// persistent disk layer. Depending on whether the node was fast synced or full, and
// in which state, the method will try to delete minimal data from disk whilst
// retaining chain consistency.
//
// The method returns the block number where the requested root cap was found.
func (bc *BlockChain) SetHeadBeyondRoot(head uint64, root common.Hash) (uint64, error) {
	bc.chainmu.Lock()
	defer bc.chainmu.Unlock()

	// Track the block number of the requested root hash
	var rootNumber uint64 // (no root == always 0)

	// Retrieve the last pivot block to short circuit rollbacks beyond it and the
	// current freezer limit to start nuking id underflown
	pivot := rawdb.ReadLastPivotNumber(bc.db)
	frozen, _ := bc.db.Ancients()

	updateFn := func(db ethdb.KeyValueWriter, header *types.Header) (uint64, bool) {
		// Rewind the block chain, ensuring we don't end up with a stateless head
		// block. Note, depth equality is permitted to allow using SetHead as a
		// chain reparation mechanism without deleting any data!
		if currentBlock := bc.CurrentBlock(); currentBlock != nil && header.Number.Uint64() <= currentBlock.NumberU64() {
			newHeadBlock := bc.GetBlock(header.Hash(), header.Number.Uint64())
			lastBlockNum := header.Number.Uint64()
			if newHeadBlock == nil {
				log.Error("Gap in the chain, rewinding to genesis", "number", header.Number, "hash", header.Hash())
				newHeadBlock = bc.genesisBlock
			} else {
				// Block exists, keep rewinding until we find one with state,
				// keeping rewinding until we exceed the optional threshold
				// root hash
				beyondRoot := (root == common.Hash{}) // Flag whether we're beyond the requested root (no root, always true)
				enoughBeyondCount := false
				beyondCount := 0
				for {
					beyondCount++
					// If a root threshold was requested but not yet crossed, check
					if root != (common.Hash{}) && !beyondRoot && newHeadBlock.Root() == root {
						beyondRoot, rootNumber = true, newHeadBlock.NumberU64()
					}

					enoughBeyondCount = beyondCount > maxBeyondBlocks

					if _, err := state.New(newHeadBlock.Root(), bc.stateCache, bc.snaps); err != nil {
						log.Trace("Block state missing, rewinding further", "number", newHeadBlock.NumberU64(), "hash", newHeadBlock.Hash())
						if pivot == nil || newHeadBlock.NumberU64() > *pivot {
							parent := bc.GetBlock(newHeadBlock.ParentHash(), newHeadBlock.NumberU64()-1)
							if parent != nil {
								newHeadBlock = parent
								continue
							}
							log.Error("Missing block in the middle, aiming genesis", "number", newHeadBlock.NumberU64()-1, "hash", newHeadBlock.ParentHash())
							newHeadBlock = bc.genesisBlock
						} else {
							log.Trace("Rewind passed pivot, aiming genesis", "number", newHeadBlock.NumberU64(), "hash", newHeadBlock.Hash(), "pivot", *pivot)
							newHeadBlock = bc.genesisBlock
						}
					}
					if beyondRoot || (enoughBeyondCount && root != common.Hash{}) || newHeadBlock.NumberU64() == 0 {
						if enoughBeyondCount && (root != common.Hash{}) && rootNumber == 0 {
							for {
								lastBlockNum++
								block := bc.GetBlockByNumber(lastBlockNum)
								if block == nil {
									break
								}
								if block.Root() == root {
									rootNumber = block.NumberU64()
									break
								}
							}
						}
						log.Debug("Rewound to block with state", "number", newHeadBlock.NumberU64(), "hash", newHeadBlock.Hash())
						break
					}
					log.Debug("Skipping block with threshold state", "number", newHeadBlock.NumberU64(), "hash", newHeadBlock.Hash(), "root", newHeadBlock.Root())
					newHeadBlock = bc.GetBlock(newHeadBlock.ParentHash(), newHeadBlock.NumberU64()-1) // Keep rewinding
				}
			}
			rawdb.WriteHeadBlockHash(db, newHeadBlock.Hash())

			// Degrade the chain markers if they are explicitly reverted.
			// In theory we should update all in-memory markers in the
			// last step, however the direction of SetHead is from high
			// to low, so it's safe the update in-memory markers directly.
			bc.currentBlock.Store(newHeadBlock)
			headBlockGauge.Update(int64(newHeadBlock.NumberU64()))
		}
		// Rewind the fast block in a simpleton way to the target head
		if currentFastBlock := bc.CurrentFastBlock(); currentFastBlock != nil && header.Number.Uint64() < currentFastBlock.NumberU64() {
			newHeadFastBlock := bc.GetBlock(header.Hash(), header.Number.Uint64())
			// If either blocks reached nil, reset to the genesis state
			if newHeadFastBlock == nil {
				newHeadFastBlock = bc.genesisBlock
			}
			rawdb.WriteHeadFastBlockHash(db, newHeadFastBlock.Hash())

			// Degrade the chain markers if they are explicitly reverted.
			// In theory we should update all in-memory markers in the
			// last step, however the direction of SetHead is from high
			// to low, so it's safe the update in-memory markers directly.
			bc.currentFastBlock.Store(newHeadFastBlock)
			headFastBlockGauge.Update(int64(newHeadFastBlock.NumberU64()))
		}
		head := bc.CurrentBlock().NumberU64()

		// If setHead underflown the freezer threshold and the block processing
		// intent afterwards is full block importing, delete the chain segment
		// between the stateful-block and the sethead target.
		var wipe bool
		if head+1 < frozen {
			wipe = pivot == nil || head >= *pivot
		}
		return head, wipe // Only force wipe if full synced
	}
	// Rewind the header chain, deleting all block bodies until then
	delFn := func(db ethdb.KeyValueWriter, hash common.Hash, num uint64) {
		// Ignore the error here since light client won't hit this path
		frozen, _ := bc.db.Ancients()
		if num+1 <= frozen {
			// Truncate all relative data(header, total difficulty, body, receipt
			// and canonical hash) from ancient store.
			if err := bc.db.TruncateAncients(num); err != nil {
				log.Crit("Failed to truncate ancient data", "number", num, "err", err)
			}
			// Remove the hash <-> number mapping from the active store.
			rawdb.DeleteHeaderNumber(db, hash)
		} else {
			// Remove relative body and receipts from the active store.
			// The header, total difficulty and canonical hash will be
			// removed in the hc.SetHead function.
			rawdb.DeleteBody(db, hash, num)
			rawdb.DeleteReceipts(db, hash, num)
		}
		// Todo(rjl493456442) txlookup, bloombits, etc
	}
	// If SetHead was only called as a chain reparation method, try to skip
	// touching the header chain altogether, unless the freezer is broken
	if block := bc.CurrentBlock(); block.NumberU64() == head {
		if target, force := updateFn(bc.db, block.Header()); force {
			bc.hc.SetHead(target, updateFn, delFn)
		}
	} else {
		// Rewind the chain to the requested head and keep going backwards until a
		// block with a state is found or fast sync pivot is passed
		log.Warn("Rewinding blockchain", "target", head)
		bc.hc.SetHead(head, updateFn, delFn)
	}
	// Clear out any stale content from the caches
	bc.bodyCache.Purge()
	bc.bodyRLPCache.Purge()
	bc.receiptsCache.Purge()
	bc.blockCache.Purge()
	bc.txLookupCache.Purge()
	bc.futureBlocks.Purge()

	return rootNumber, bc.loadLastState()
}

// FastSyncCommitHead sets the current head block to the one defined by the hash
// irrelevant what the chain contents were prior.
func (bc *BlockChain) FastSyncCommitHead(hash common.Hash) error {
	// Make sure that both the block as well at its state trie exists
	block := bc.GetBlockByHash(hash)
	if block == nil {
		return fmt.Errorf("non existent block [%x..]", hash[:4])
	}
	if _, err := trie.NewSecure(block.Root(), bc.stateCache.TrieDB()); err != nil {
		return err
	}
	// If all checks out, manually set the head block
	bc.chainmu.Lock()
	bc.currentBlock.Store(block)
	headBlockGauge.Update(int64(block.NumberU64()))
	bc.chainmu.Unlock()

	// Destroy any existing state snapshot and regenerate it in the background,
	// also resuming the normal maintenance of any previously paused snapshot.
	if bc.snaps != nil {
		bc.snaps.Rebuild(block.Root())
	}
	log.Info("Committed new head block", "number", block.Number(), "hash", hash)
	return nil
}

// GasLimit returns the gas limit of the current HEAD block.
func (bc *BlockChain) GasLimit() uint64 {
	return bc.CurrentBlock().GasLimit()
}

// CurrentBlock retrieves the current head block of the canonical chain. The
// block is retrieved from the blockchain's internal cache.
func (bc *BlockChain) CurrentBlock() *types.Block {
	return bc.currentBlock.Load().(*types.Block)
}

// Snapshots returns the blockchain snapshot tree.
func (bc *BlockChain) Snapshots() *snapshot.Tree {
	return bc.snaps
}

// CurrentFastBlock retrieves the current fast-sync head block of the canonical
// chain. The block is retrieved from the blockchain's internal cache.
func (bc *BlockChain) CurrentFastBlock() *types.Block {
	return bc.currentFastBlock.Load().(*types.Block)
}

// Validator returns the current validator.
func (bc *BlockChain) Validator() Validator {
	return bc.validator
}

// Processor returns the current processor.
func (bc *BlockChain) Processor() Processor {
	return bc.processor
}

// State returns a new mutable state based on the current HEAD block.
func (bc *BlockChain) State() (*state.StateDB, error) {
	return bc.StateAt(bc.CurrentBlock().Root())
}

// StateAt returns a new mutable state based on a particular point in time.
func (bc *BlockChain) StateAt(root common.Hash) (*state.StateDB, error) {
	return state.New(root, bc.stateCache, bc.snaps)
}

// StateCache returns the caching database underpinning the blockchain instance.
func (bc *BlockChain) StateCache() state.Database {
	return bc.stateCache
}

// Reset purges the entire blockchain, restoring it to its genesis state.
func (bc *BlockChain) Reset() error {
	return bc.ResetWithGenesisBlock(bc.genesisBlock)
}

// ResetWithGenesisBlock purges the entire blockchain, restoring it to the
// specified genesis state.
func (bc *BlockChain) ResetWithGenesisBlock(genesis *types.Block) error {
	// Dump the entire block chain and purge the caches
	if err := bc.SetHead(0); err != nil {
		return err
	}
	bc.chainmu.Lock()
	defer bc.chainmu.Unlock()

	// Prepare the genesis block and reinitialise the chain
	batch := bc.db.NewBatch()
	rawdb.WriteTd(batch, genesis.Hash(), genesis.NumberU64(), genesis.Difficulty())
	rawdb.WriteBlock(batch, genesis)
	if err := batch.Write(); err != nil {
		log.Crit("Failed to write genesis block", "err", err)
	}
	bc.writeHeadBlock(genesis)

	// Last update all in-memory chain markers
	bc.genesisBlock = genesis
	bc.currentBlock.Store(bc.genesisBlock)
	headBlockGauge.Update(int64(bc.genesisBlock.NumberU64()))
	bc.hc.SetGenesis(bc.genesisBlock.Header())
	bc.hc.SetCurrentHeader(bc.genesisBlock.Header())
	bc.currentFastBlock.Store(bc.genesisBlock)
	headFastBlockGauge.Update(int64(bc.genesisBlock.NumberU64()))
	return nil
}

// Export writes the active chain to the given writer.
func (bc *BlockChain) Export(w io.Writer) error {
	return bc.ExportN(w, uint64(0), bc.CurrentBlock().NumberU64())
}

// ExportN writes a subset of the active chain to the given writer.
func (bc *BlockChain) ExportN(w io.Writer, first uint64, last uint64) error {
	bc.chainmu.RLock()
	defer bc.chainmu.RUnlock()

	if first > last {
		return fmt.Errorf("export failed: first (%d) is greater than last (%d)", first, last)
	}
	log.Info("Exporting batch of blocks", "count", last-first+1)

	start, reported := time.Now(), time.Now()
	for nr := first; nr <= last; nr++ {
		block := bc.GetBlockByNumber(nr)
		if block == nil {
			return fmt.Errorf("export failed on #%d: not found", nr)
		}
		if err := block.EncodeRLP(w); err != nil {
			return err
		}
		if time.Since(reported) >= statsReportLimit {
			log.Info("Exporting blocks", "exported", block.NumberU64()-first, "elapsed", common.PrettyDuration(time.Since(start)))
			reported = time.Now()
		}
	}
	return nil
}

// writeHeadBlock injects a new head block into the current block chain. This method
// assumes that the block is indeed a true head. It will also reset the head
// header and the head fast sync block to this very same block if they are older
// or if they are on a different side chain.
//
// Note, this function assumes that the `mu` mutex is held!
func (bc *BlockChain) writeHeadBlock(block *types.Block) {
	// If the block is on a side chain or an unknown one, force other heads onto it too
	updateHeads := rawdb.ReadCanonicalHash(bc.db, block.NumberU64()) != block.Hash()

	// Add the block to the canonical chain number scheme and mark as the head
	batch := bc.db.NewBatch()
	rawdb.WriteCanonicalHash(batch, block.Hash(), block.NumberU64())
	rawdb.WriteTxLookupEntriesByBlock(batch, block)
	rawdb.WriteHeadBlockHash(batch, block.Hash())

	// If the block is better than our head or is on a different chain, force update heads
	if updateHeads {
		rawdb.WriteHeadHeaderHash(batch, block.Hash())
		rawdb.WriteHeadFastBlockHash(batch, block.Hash())
	}
	// Flush the whole batch into the disk, exit the node if failed
	if err := batch.Write(); err != nil {
		log.Crit("Failed to update chain indexes and markers", "err", err)
	}
	// Update all in-memory chain markers in the last step
	if updateHeads {
		bc.hc.SetCurrentHeader(block.Header())
		bc.currentFastBlock.Store(block)
		headFastBlockGauge.Update(int64(block.NumberU64()))
	}
	bc.currentBlock.Store(block)
	headBlockGauge.Update(int64(block.NumberU64()))
}

// Genesis retrieves the chain's genesis block.
func (bc *BlockChain) Genesis() *types.Block {
	return bc.genesisBlock
}

// GetBody retrieves a block body (transactions and uncles) from the database by
// hash, caching it if found.
func (bc *BlockChain) GetBody(hash common.Hash) *types.Body {
	// Short circuit if the body's already in the cache, retrieve otherwise
	if cached, ok := bc.bodyCache.Get(hash); ok {
		body := cached.(*types.Body)
		return body
	}
	number := bc.hc.GetBlockNumber(hash)
	if number == nil {
		return nil
	}
	body := rawdb.ReadBody(bc.db, hash, *number)
	if body == nil {
		return nil
	}
	// Cache the found body for next time and return
	bc.bodyCache.Add(hash, body)
	return body
}

// GetBodyRLP retrieves a block body in RLP encoding from the database by hash,
// caching it if found.
func (bc *BlockChain) GetBodyRLP(hash common.Hash) rlp.RawValue {
	// Short circuit if the body's already in the cache, retrieve otherwise
	if cached, ok := bc.bodyRLPCache.Get(hash); ok {
		return cached.(rlp.RawValue)
	}
	number := bc.hc.GetBlockNumber(hash)
	if number == nil {
		return nil
	}
	body := rawdb.ReadBodyRLP(bc.db, hash, *number)
	if len(body) == 0 {
		return nil
	}
	// Cache the found body for next time and return
	bc.bodyRLPCache.Add(hash, body)
	return body
}

// GetDiffLayerRLP retrieves a diff layer in RLP encoding from the cache or database by blockHash
func (bc *BlockChain) GetDiffLayerRLP(blockHash common.Hash) rlp.RawValue {
	// Short circuit if the diffLayer's already in the cache, retrieve otherwise
	if cached, ok := bc.diffLayerRLPCache.Get(blockHash); ok {
		return cached.(rlp.RawValue)
	}
	if cached, ok := bc.diffLayerCache.Get(blockHash); ok {
		diff := cached.(*types.DiffLayer)
		bz, err := rlp.EncodeToBytes(diff)
		if err != nil {
			return nil
		}
		bc.diffLayerRLPCache.Add(blockHash, rlp.RawValue(bz))
		return bz
	}

	// fallback to untrusted sources.
	diff := bc.GetUnTrustedDiffLayer(blockHash, "")
	if diff != nil {
		bz, err := rlp.EncodeToBytes(diff)
		if err != nil {
			return nil
		}
		// No need to cache untrusted data
		return bz
	}

	// fallback to disk
	diffStore := bc.db.DiffStore()
	if diffStore == nil {
		return nil
	}
	rawData := rawdb.ReadDiffLayerRLP(diffStore, blockHash)
	if len(rawData) != 0 {
		bc.diffLayerRLPCache.Add(blockHash, rawData)
	}
	return rawData
}

func (bc *BlockChain) GetDiffAccounts(blockHash common.Hash) ([]common.Address, error) {
	var (
		accounts  []common.Address
		diffLayer *types.DiffLayer
	)

	header := bc.GetHeaderByHash(blockHash)
	if header == nil {
		return nil, fmt.Errorf("no block found")
	}

	if cached, ok := bc.diffLayerCache.Get(blockHash); ok {
		diffLayer = cached.(*types.DiffLayer)
	} else if diffStore := bc.db.DiffStore(); diffStore != nil {
		diffLayer = rawdb.ReadDiffLayer(diffStore, blockHash)
	}

	if diffLayer == nil {
		if header.TxHash != types.EmptyRootHash {
			return nil, fmt.Errorf("no diff layer found")
		}

		return nil, nil
	}

	for _, diffAccounts := range diffLayer.Accounts {
		accounts = append(accounts, diffAccounts.Account)
	}

	if header.TxHash != types.EmptyRootHash && len(accounts) == 0 {
		return nil, fmt.Errorf("no diff account in block, maybe bad diff layer")
	}

	return accounts, nil
}

// HasBlock checks if a block is fully present in the database or not.
func (bc *BlockChain) HasBlock(hash common.Hash, number uint64) bool {
	if bc.blockCache.Contains(hash) {
		return true
	}
	return rawdb.HasBody(bc.db, hash, number)
}

// HasFastBlock checks if a fast block is fully present in the database or not.
func (bc *BlockChain) HasFastBlock(hash common.Hash, number uint64) bool {
	if !bc.HasBlock(hash, number) {
		return false
	}
	if bc.receiptsCache.Contains(hash) {
		return true
	}
	return rawdb.HasReceipts(bc.db, hash, number)
}

// HasState checks if state trie is fully present in the database or not.
func (bc *BlockChain) HasState(hash common.Hash) bool {
	_, err := bc.stateCache.OpenTrie(hash)
	return err == nil
}

// HasBlockAndState checks if a block and associated state trie is fully present
// in the database or not, caching it if present.
func (bc *BlockChain) HasBlockAndState(hash common.Hash, number uint64) bool {
	// Check first that the block itself is known
	block := bc.GetBlock(hash, number)
	if block == nil {
		return false
	}
	return bc.HasState(block.Root())
}

// GetBlock retrieves a block from the database by hash and number,
// caching it if found.
func (bc *BlockChain) GetBlock(hash common.Hash, number uint64) *types.Block {
	// Short circuit if the block's already in the cache, retrieve otherwise
	if block, ok := bc.blockCache.Get(hash); ok {
		return block.(*types.Block)
	}
	block := rawdb.ReadBlock(bc.db, hash, number)
	if block == nil {
		return nil
	}
	// Cache the found block for next time and return
	bc.blockCache.Add(block.Hash(), block)
	return block
}

// GetBlockByHash retrieves a block from the database by hash, caching it if found.
func (bc *BlockChain) GetBlockByHash(hash common.Hash) *types.Block {
	number := bc.hc.GetBlockNumber(hash)
	if number == nil {
		return nil
	}
	return bc.GetBlock(hash, *number)
}

// GetBlockByNumber retrieves a block from the database by number, caching it
// (associated with its hash) if found.
func (bc *BlockChain) GetBlockByNumber(number uint64) *types.Block {
	hash := rawdb.ReadCanonicalHash(bc.db, number)
	if hash == (common.Hash{}) {
		return nil
	}
	return bc.GetBlock(hash, number)
}

// GetReceiptsByHash retrieves the receipts for all transactions in a given block.
func (bc *BlockChain) GetReceiptsByHash(hash common.Hash) types.Receipts {
	if receipts, ok := bc.receiptsCache.Get(hash); ok {
		return receipts.(types.Receipts)
	}
	number := rawdb.ReadHeaderNumber(bc.db, hash)
	if number == nil {
		return nil
	}
	receipts := rawdb.ReadReceipts(bc.db, hash, *number, bc.chainConfig)
	if receipts == nil {
		return nil
	}
	bc.receiptsCache.Add(hash, receipts)
	return receipts
}

// GetBlocksFromHash returns the block corresponding to hash and up to n-1 ancestors.
// [deprecated by eth/62]
func (bc *BlockChain) GetBlocksFromHash(hash common.Hash, n int) (blocks []*types.Block) {
	number := bc.hc.GetBlockNumber(hash)
	if number == nil {
		return nil
	}
	for i := 0; i < n; i++ {
		block := bc.GetBlock(hash, *number)
		if block == nil {
			break
		}
		blocks = append(blocks, block)
		hash = block.ParentHash()
		*number--
	}
	return
}

// GetUnclesInChain retrieves all the uncles from a given block backwards until
// a specific distance is reached.
func (bc *BlockChain) GetUnclesInChain(block *types.Block, length int) []*types.Header {
	uncles := []*types.Header{}
	for i := 0; block != nil && i < length; i++ {
		uncles = append(uncles, block.Uncles()...)
		block = bc.GetBlock(block.ParentHash(), block.NumberU64()-1)
	}
	return uncles
}

// TrieNode retrieves a blob of data associated with a trie node
// either from ephemeral in-memory cache, or from persistent storage.
func (bc *BlockChain) TrieNode(hash common.Hash) ([]byte, error) {
	return bc.stateCache.TrieDB().Node(hash)
}

// ContractCode retrieves a blob of data associated with a contract hash
// either from ephemeral in-memory cache, or from persistent storage.
func (bc *BlockChain) ContractCode(hash common.Hash) ([]byte, error) {
	return bc.stateCache.ContractCode(common.Hash{}, hash)
}

// ContractCodeWithPrefix retrieves a blob of data associated with a contract
// hash either from ephemeral in-memory cache, or from persistent storage.
//
// If the code doesn't exist in the in-memory cache, check the storage with
// new code scheme.
func (bc *BlockChain) ContractCodeWithPrefix(hash common.Hash) ([]byte, error) {
	type codeReader interface {
		ContractCodeWithPrefix(addrHash, codeHash common.Hash) ([]byte, error)
	}
	return bc.stateCache.(codeReader).ContractCodeWithPrefix(common.Hash{}, hash)
}

// Stop stops the blockchain service. If any imports are currently in progress
// it will abort them using the procInterrupt.
func (bc *BlockChain) Stop() {
	if !atomic.CompareAndSwapInt32(&bc.running, 0, 1) {
		return
	}
	// Unsubscribe all subscriptions registered from blockchain
	bc.scope.Close()
	close(bc.quit)
	bc.StopInsert()
	bc.wg.Wait()

	// Ensure that the entirety of the state snapshot is journalled to disk.
	var snapBase common.Hash
	if bc.snaps != nil {
		var err error
		if snapBase, err = bc.snaps.Journal(bc.CurrentBlock().Root()); err != nil {
			log.Error("Failed to journal state snapshot", "err", err)
		}
	}
	// Ensure the state of a recent block is also stored to disk before exiting.
	// We're writing three different states to catch different restart scenarios:
	//  - HEAD:     So we don't need to reprocess any blocks in the general case
	//  - HEAD-1:   So we don't do large reorgs if our HEAD becomes an uncle
	//  - HEAD-127: So we have a hard limit on the number of blocks reexecuted
	if !bc.cacheConfig.TrieDirtyDisabled {
		triedb := bc.stateCache.TrieDB()

		for _, offset := range []uint64{0, 1, bc.triesInMemory - 1} {
			if number := bc.CurrentBlock().NumberU64(); number > offset {
				recent := bc.GetBlockByNumber(number - offset)

				log.Info("Writing cached state to disk", "block", recent.Number(), "hash", recent.Hash(), "root", recent.Root())
				if err := triedb.Commit(recent.Root(), true, nil); err != nil {
					log.Error("Failed to commit recent state trie", "err", err)
				}
			}
		}
		if snapBase != (common.Hash{}) {
			log.Info("Writing snapshot state to disk", "root", snapBase)
			if err := triedb.Commit(snapBase, true, nil); err != nil {
				log.Error("Failed to commit recent state trie", "err", err)
			}
		}
		for !bc.triegc.Empty() {
			go triedb.Dereference(bc.triegc.PopItem().(common.Hash))
		}
		if size, _ := triedb.Size(); size != 0 {
			log.Error("Dangling trie nodes after full cleanup")
		}
	}
	// Ensure all live cached entries be saved into disk, so that we can skip
	// cache warmup when node restarts.
	if bc.cacheConfig.TrieCleanJournal != "" {
		triedb := bc.stateCache.TrieDB()
		triedb.SaveCache(bc.cacheConfig.TrieCleanJournal)
	}
	log.Info("Blockchain stopped")
}

// StopInsert interrupts all insertion methods, causing them to return
// errInsertionInterrupted as soon as possible. Insertion is permanently disabled after
// calling this method.
func (bc *BlockChain) StopInsert() {
	atomic.StoreInt32(&bc.procInterrupt, 1)
}

// insertStopped returns true after StopInsert has been called.
func (bc *BlockChain) insertStopped() bool {
	return atomic.LoadInt32(&bc.procInterrupt) == 1
}

func (bc *BlockChain) procFutureBlocks() {
	blocks := make([]*types.Block, 0, bc.futureBlocks.Len())
	for _, hash := range bc.futureBlocks.Keys() {
		if block, exist := bc.futureBlocks.Peek(hash); exist {
			blocks = append(blocks, block.(*types.Block))
		}
	}
	if len(blocks) > 0 {
		sort.Slice(blocks, func(i, j int) bool {
			return blocks[i].NumberU64() < blocks[j].NumberU64()
		})
		// Insert one by one as chain insertion needs contiguous ancestry between blocks
		for i := range blocks {
			bc.InsertChain(blocks[i : i+1])
		}
	}
}

// WriteStatus status of write
type WriteStatus byte

const (
	NonStatTy WriteStatus = iota
	CanonStatTy
	SideStatTy
)

// truncateAncient rewinds the blockchain to the specified header and deletes all
// data in the ancient store that exceeds the specified header.
func (bc *BlockChain) truncateAncient(head uint64) error {
	frozen, err := bc.db.Ancients()
	if err != nil {
		return err
	}
	// Short circuit if there is no data to truncate in ancient store.
	if frozen <= head+1 {
		return nil
	}
	// Truncate all the data in the freezer beyond the specified head
	if err := bc.db.TruncateAncients(head + 1); err != nil {
		return err
	}
	// Clear out any stale content from the caches
	bc.hc.headerCache.Purge()
	bc.hc.tdCache.Purge()
	bc.hc.numberCache.Purge()

	// Clear out any stale content from the caches
	bc.bodyCache.Purge()
	bc.bodyRLPCache.Purge()
	bc.receiptsCache.Purge()
	bc.blockCache.Purge()
	bc.txLookupCache.Purge()
	bc.futureBlocks.Purge()

	log.Info("Rewind ancient data", "number", head)
	return nil
}

// numberHash is just a container for a number and a hash, to represent a block
type numberHash struct {
	number uint64
	hash   common.Hash
}

// InsertReceiptChain attempts to complete an already existing header chain with
// transaction and receipt data.
func (bc *BlockChain) InsertReceiptChain(blockChain types.Blocks, receiptChain []types.Receipts, ancientLimit uint64) (int, error) {
	// We don't require the chainMu here since we want to maximize the
	// concurrency of header insertion and receipt insertion.
	bc.wg.Add(1)
	defer bc.wg.Done()

	var (
		ancientBlocks, liveBlocks     types.Blocks
		ancientReceipts, liveReceipts []types.Receipts
	)
	// Do a sanity check that the provided chain is actually ordered and linked
	for i := 0; i < len(blockChain); i++ {
		if i != 0 {
			if blockChain[i].NumberU64() != blockChain[i-1].NumberU64()+1 || blockChain[i].ParentHash() != blockChain[i-1].Hash() {
				log.Error("Non contiguous receipt insert", "number", blockChain[i].Number(), "hash", blockChain[i].Hash(), "parent", blockChain[i].ParentHash(),
					"prevnumber", blockChain[i-1].Number(), "prevhash", blockChain[i-1].Hash())
				return 0, fmt.Errorf("non contiguous insert: item %d is #%d [%x..], item %d is #%d [%x..] (parent [%x..])", i-1, blockChain[i-1].NumberU64(),
					blockChain[i-1].Hash().Bytes()[:4], i, blockChain[i].NumberU64(), blockChain[i].Hash().Bytes()[:4], blockChain[i].ParentHash().Bytes()[:4])
			}
		}
		if blockChain[i].NumberU64() <= ancientLimit {
			ancientBlocks, ancientReceipts = append(ancientBlocks, blockChain[i]), append(ancientReceipts, receiptChain[i])
		} else {
			liveBlocks, liveReceipts = append(liveBlocks, blockChain[i]), append(liveReceipts, receiptChain[i])
		}
	}

	var (
		stats = struct{ processed, ignored int32 }{}
		start = time.Now()
		size  = 0
	)
	// updateHead updates the head fast sync block if the inserted blocks are better
	// and returns an indicator whether the inserted blocks are canonical.
	updateHead := func(head *types.Block) bool {
		bc.chainmu.Lock()

		// Rewind may have occurred, skip in that case.
		if bc.CurrentHeader().Number.Cmp(head.Number()) >= 0 {
			currentFastBlock, td := bc.CurrentFastBlock(), bc.GetTd(head.Hash(), head.NumberU64())
			if bc.GetTd(currentFastBlock.Hash(), currentFastBlock.NumberU64()).Cmp(td) < 0 {
				rawdb.WriteHeadFastBlockHash(bc.db, head.Hash())
				bc.currentFastBlock.Store(head)
				headFastBlockGauge.Update(int64(head.NumberU64()))
				bc.chainmu.Unlock()
				return true
			}
		}
		bc.chainmu.Unlock()
		return false
	}
	// writeAncient writes blockchain and corresponding receipt chain into ancient store.
	//
	// this function only accepts canonical chain data. All side chain will be reverted
	// eventually.
	writeAncient := func(blockChain types.Blocks, receiptChain []types.Receipts) (int, error) {
		var (
			previous = bc.CurrentFastBlock()
			batch    = bc.db.NewBatch()
		)
		// If any error occurs before updating the head or we are inserting a side chain,
		// all the data written this time wll be rolled back.
		defer func() {
			if previous != nil {
				if err := bc.truncateAncient(previous.NumberU64()); err != nil {
					log.Crit("Truncate ancient store failed", "err", err)
				}
			}
		}()
		var deleted []*numberHash
		for i, block := range blockChain {
			// Short circuit insertion if shutting down or processing failed
			if bc.insertStopped() {
				return 0, errInsertionInterrupted
			}
			// Short circuit insertion if it is required(used in testing only)
			if bc.terminateInsert != nil && bc.terminateInsert(block.Hash(), block.NumberU64()) {
				return i, errors.New("insertion is terminated for testing purpose")
			}
			// Short circuit if the owner header is unknown
			if !bc.HasHeader(block.Hash(), block.NumberU64()) {
				return i, fmt.Errorf("containing header #%d [%x..] unknown", block.Number(), block.Hash().Bytes()[:4])
			}
			if block.NumberU64() == 1 {
				// Make sure to write the genesis into the freezer
				if frozen, _ := bc.db.Ancients(); frozen == 0 {
					h := rawdb.ReadCanonicalHash(bc.db, 0)
					b := rawdb.ReadBlock(bc.db, h, 0)
					size += rawdb.WriteAncientBlock(bc.db, b, rawdb.ReadReceipts(bc.db, h, 0, bc.chainConfig), rawdb.ReadTd(bc.db, h, 0))
					log.Info("Wrote genesis to ancients")
				}
			}
			// Flush data into ancient database.
			size += rawdb.WriteAncientBlock(bc.db, block, receiptChain[i], bc.GetTd(block.Hash(), block.NumberU64()))

			// Write tx indices if any condition is satisfied:
			// * If user requires to reserve all tx indices(txlookuplimit=0)
			// * If all ancient tx indices are required to be reserved(txlookuplimit is even higher than ancientlimit)
			// * If block number is large enough to be regarded as a recent block
			// It means blocks below the ancientLimit-txlookupLimit won't be indexed.
			//
			// But if the `TxIndexTail` is not nil, e.g. Geth is initialized with
			// an external ancient database, during the setup, blockchain will start
			// a background routine to re-indexed all indices in [ancients - txlookupLimit, ancients)
			// range. In this case, all tx indices of newly imported blocks should be
			// generated.
			if bc.txLookupLimit == 0 || ancientLimit <= bc.txLookupLimit || block.NumberU64() >= ancientLimit-bc.txLookupLimit {
				rawdb.WriteTxLookupEntriesByBlock(batch, block)
			} else if rawdb.ReadTxIndexTail(bc.db) != nil {
				rawdb.WriteTxLookupEntriesByBlock(batch, block)
			}
			stats.processed++
		}
		// Flush all tx-lookup index data.
		size += batch.ValueSize()
		if err := batch.Write(); err != nil {
			return 0, err
		}
		batch.Reset()

		// Sync the ancient store explicitly to ensure all data has been flushed to disk.
		if err := bc.db.Sync(); err != nil {
			return 0, err
		}
		if !updateHead(blockChain[len(blockChain)-1]) {
			return 0, errors.New("side blocks can't be accepted as the ancient chain data")
		}
		previous = nil // disable rollback explicitly

		// Wipe out canonical block data.
		for _, nh := range deleted {
			rawdb.DeleteBlockWithoutNumber(batch, nh.hash, nh.number)
			rawdb.DeleteCanonicalHash(batch, nh.number)
		}
		for _, block := range blockChain {
			// Always keep genesis block in active database.
			if block.NumberU64() != 0 {
				rawdb.DeleteBlockWithoutNumber(batch, block.Hash(), block.NumberU64())
				rawdb.DeleteCanonicalHash(batch, block.NumberU64())
			}
		}
		if err := batch.Write(); err != nil {
			return 0, err
		}
		batch.Reset()

		// Wipe out side chain too.
		for _, nh := range deleted {
			for _, hash := range rawdb.ReadAllHashes(bc.db, nh.number) {
				rawdb.DeleteBlock(batch, hash, nh.number)
			}
		}
		for _, block := range blockChain {
			// Always keep genesis block in active database.
			if block.NumberU64() != 0 {
				for _, hash := range rawdb.ReadAllHashes(bc.db, block.NumberU64()) {
					rawdb.DeleteBlock(batch, hash, block.NumberU64())
				}
			}
		}
		if err := batch.Write(); err != nil {
			return 0, err
		}
		return 0, nil
	}
	// writeLive writes blockchain and corresponding receipt chain into active store.
	writeLive := func(blockChain types.Blocks, receiptChain []types.Receipts) (int, error) {
		skipPresenceCheck := false
		batch := bc.db.NewBatch()
		for i, block := range blockChain {
			// Short circuit insertion if shutting down or processing failed
			if bc.insertStopped() {
				return 0, errInsertionInterrupted
			}
			// Short circuit if the owner header is unknown
			if !bc.HasHeader(block.Hash(), block.NumberU64()) {
				return i, fmt.Errorf("containing header #%d [%x..] unknown", block.Number(), block.Hash().Bytes()[:4])
			}
			if !skipPresenceCheck {
				// Ignore if the entire data is already known
				if bc.HasBlock(block.Hash(), block.NumberU64()) {
					stats.ignored++
					continue
				} else {
					// If block N is not present, neither are the later blocks.
					// This should be true, but if we are mistaken, the shortcut
					// here will only cause overwriting of some existing data
					skipPresenceCheck = true
				}
			}
			// Write all the data out into the database
			rawdb.WriteBody(batch, block.Hash(), block.NumberU64(), block.Body())
			rawdb.WriteReceipts(batch, block.Hash(), block.NumberU64(), receiptChain[i])
			rawdb.WriteTxLookupEntriesByBlock(batch, block) // Always write tx indices for live blocks, we assume they are needed

			// Write everything belongs to the blocks into the database. So that
			// we can ensure all components of body is completed(body, receipts,
			// tx indexes)
			if batch.ValueSize() >= ethdb.IdealBatchSize {
				if err := batch.Write(); err != nil {
					return 0, err
				}
				size += batch.ValueSize()
				batch.Reset()
			}
			stats.processed++
		}
		// Write everything belongs to the blocks into the database. So that
		// we can ensure all components of body is completed(body, receipts,
		// tx indexes)
		if batch.ValueSize() > 0 {
			size += batch.ValueSize()
			if err := batch.Write(); err != nil {
				return 0, err
			}
		}
		updateHead(blockChain[len(blockChain)-1])
		return 0, nil
	}
	// Write downloaded chain data and corresponding receipt chain data
	if len(ancientBlocks) > 0 {
		if n, err := writeAncient(ancientBlocks, ancientReceipts); err != nil {
			if err == errInsertionInterrupted {
				return 0, nil
			}
			return n, err
		}
	}
	// Write the tx index tail (block number from where we index) before write any live blocks
	if len(liveBlocks) > 0 && liveBlocks[0].NumberU64() == ancientLimit+1 {
		// The tx index tail can only be one of the following two options:
		// * 0: all ancient blocks have been indexed
		// * ancient-limit: the indices of blocks before ancient-limit are ignored
		if tail := rawdb.ReadTxIndexTail(bc.db); tail == nil {
			if bc.txLookupLimit == 0 || ancientLimit <= bc.txLookupLimit {
				rawdb.WriteTxIndexTail(bc.db, 0)
			} else {
				rawdb.WriteTxIndexTail(bc.db, ancientLimit-bc.txLookupLimit)
			}
		}
	}
	if len(liveBlocks) > 0 {
		if n, err := writeLive(liveBlocks, liveReceipts); err != nil {
			if err == errInsertionInterrupted {
				return 0, nil
			}
			return n, err
		}
	}

	head := blockChain[len(blockChain)-1]
	context := []interface{}{
		"count", stats.processed, "elapsed", common.PrettyDuration(time.Since(start)),
		"number", head.Number(), "hash", head.Hash(), "age", common.PrettyAge(time.Unix(int64(head.Time()), 0)),
		"size", common.StorageSize(size),
	}
	if stats.ignored > 0 {
		context = append(context, []interface{}{"ignored", stats.ignored}...)
	}
	log.Info("Imported new block receipts", context...)

	return 0, nil
}

// SetTxLookupLimit is responsible for updating the txlookup limit to the
// original one stored in db if the new mismatches with the old one.
func (bc *BlockChain) SetTxLookupLimit(limit uint64) {
	bc.txLookupLimit = limit
}

// TxLookupLimit retrieves the txlookup limit used by blockchain to prune
// stale transaction indices.
func (bc *BlockChain) TxLookupLimit() uint64 {
	return bc.txLookupLimit
}

var lastWrite uint64

// writeBlockWithoutState writes only the block and its metadata to the database,
// but does not write any state. This is used to construct competing side forks
// up to the point where they exceed the canonical total difficulty.
func (bc *BlockChain) writeBlockWithoutState(block *types.Block, td *big.Int) (err error) {
	bc.wg.Add(1)
	defer bc.wg.Done()

	batch := bc.db.NewBatch()
	rawdb.WriteTd(batch, block.Hash(), block.NumberU64(), td)
	rawdb.WriteBlock(batch, block)
	if err := batch.Write(); err != nil {
		log.Crit("Failed to write block into disk", "err", err)
	}
	return nil
}

// writeKnownBlock updates the head block flag with a known block
// and introduces chain reorg if necessary.
func (bc *BlockChain) writeKnownBlock(block *types.Block) error {
	bc.wg.Add(1)
	defer bc.wg.Done()

	current := bc.CurrentBlock()
	if block.ParentHash() != current.Hash() {
		if err := bc.reorg(current, block); err != nil {
			return err
		}
	}
	bc.writeHeadBlock(block)
	return nil
}

// WriteBlockWithState writes the block and all associated state to the database.
func (bc *BlockChain) WriteBlockWithState(block *types.Block, receipts []*types.Receipt, logs []*types.Log, state *state.StateDB, emitHeadEvent bool) (status WriteStatus, err error) {
	bc.chainmu.Lock()
	defer bc.chainmu.Unlock()

	return bc.writeBlockWithState(block, receipts, logs, state, emitHeadEvent)
}

// writeBlockWithState writes the block and all associated state to the database,
// but is expects the chain mutex to be held.
func (bc *BlockChain) writeBlockWithState(block *types.Block, receipts []*types.Receipt, logs []*types.Log, state *state.StateDB, emitHeadEvent bool) (status WriteStatus, err error) {
	bc.wg.Add(1)
	defer bc.wg.Done()

	// Calculate the total difficulty of the block
	ptd := bc.GetTd(block.ParentHash(), block.NumberU64()-1)
	if ptd == nil {
		return NonStatTy, consensus.ErrUnknownAncestor
	}
	// Make sure no inconsistent state is leaked during insertion
	currentBlock := bc.CurrentBlock()
	localTd := bc.GetTd(currentBlock.Hash(), currentBlock.NumberU64())
	externTd := new(big.Int).Add(block.Difficulty(), ptd)

	// Irrelevant of the canonical status, write the block itself to the database.
	//
	// Note all the components of block(td, hash->number map, header, body, receipts)
	// should be written atomically. BlockBatch is used for containing all components.
	wg := sync.WaitGroup{}
	wg.Add(1)
	go func() {
		blockBatch := bc.db.NewBatch()
		rawdb.WriteTd(blockBatch, block.Hash(), block.NumberU64(), externTd)
		rawdb.WriteBlock(blockBatch, block)
		rawdb.WriteReceipts(blockBatch, block.Hash(), block.NumberU64(), receipts)
		rawdb.WritePreimages(blockBatch, state.Preimages())
		if err := blockBatch.Write(); err != nil {
			log.Crit("Failed to write block into disk", "err", err)
		}
		wg.Done()
	}()
	// Commit all cached state changes into underlying memory database.
	root, diffLayer, err := state.Commit(bc.chainConfig.IsEIP158(block.Number()))
	if err != nil {
		return NonStatTy, err
	}

	// Ensure no empty block body
	if diffLayer != nil && block.Header().TxHash != types.EmptyRootHash {
		// Filling necessary field
		diffLayer.Receipts = receipts
		diffLayer.BlockHash = block.Hash()
		diffLayer.Number = block.NumberU64()
		bc.cacheDiffLayer(diffLayer)
	}
	triedb := bc.stateCache.TrieDB()

	// If we're running an archive node, always flush
	if bc.cacheConfig.TrieDirtyDisabled {
		if err := triedb.Commit(root, false, nil); err != nil {
			return NonStatTy, err
		}
	} else {
		// Full but not archive node, do proper garbage collection
		triedb.Reference(root, common.Hash{}) // metadata reference to keep trie alive
		bc.triegc.Push(root, -int64(block.NumberU64()))

		if current := block.NumberU64(); current > bc.triesInMemory {
			// If we exceeded our memory allowance, flush matured singleton nodes to disk
			var (
				nodes, imgs = triedb.Size()
				limit       = common.StorageSize(bc.cacheConfig.TrieDirtyLimit) * 1024 * 1024
			)
			if nodes > limit || imgs > 4*1024*1024 {
				triedb.Cap(limit - ethdb.IdealBatchSize)
			}
			// Find the next state trie we need to commit
			chosen := current - bc.triesInMemory

			// If we exceeded out time allowance, flush an entire trie to disk
			if bc.gcproc > bc.cacheConfig.TrieTimeLimit {
				canWrite := true
				if posa, ok := bc.engine.(consensus.PoSA); ok {
					if !posa.EnoughDistance(bc, block.Header()) {
						canWrite = false
					}
				}
				if canWrite {
					// If the header is missing (canonical chain behind), we're reorging a low
					// diff sidechain. Suspend committing until this operation is completed.
					header := bc.GetHeaderByNumber(chosen)
					if header == nil {
						log.Warn("Reorg in progress, trie commit postponed", "number", chosen)
					} else {
						// If we're exceeding limits but haven't reached a large enough memory gap,
						// warn the user that the system is becoming unstable.
						if chosen < lastWrite+bc.triesInMemory && bc.gcproc >= 2*bc.cacheConfig.TrieTimeLimit {
							log.Info("State in memory for too long, committing", "time", bc.gcproc, "allowance", bc.cacheConfig.TrieTimeLimit, "optimum", float64(chosen-lastWrite)/float64(bc.triesInMemory))
						}
						// Flush an entire trie and restart the counters
						triedb.Commit(header.Root, true, nil)
						lastWrite = chosen
						bc.gcproc = 0
					}
				}
			}
			// Garbage collect anything below our required write retention
			for !bc.triegc.Empty() {
				root, number := bc.triegc.Pop()
				if uint64(-number) > chosen {
					bc.triegc.Push(root, number)
					break
				}
				go triedb.Dereference(root.(common.Hash))
			}
		}
	}
	wg.Wait()
	// If the total difficulty is higher than our known, add it to the canonical chain
	// Second clause in the if statement reduces the vulnerability to selfish mining.
	// Please refer to http://www.cs.cornell.edu/~ie53/publications/btcProcFC.pdf
	reorg := externTd.Cmp(localTd) > 0
	currentBlock = bc.CurrentBlock()
	if !reorg && externTd.Cmp(localTd) == 0 {
		// Split same-difficulty blocks by number, then preferentially select
		// the block generated by the local miner as the canonical block.
		if block.NumberU64() < currentBlock.NumberU64() || block.Time() < currentBlock.Time() {
			reorg = true
		} else if p, ok := bc.engine.(consensus.PoSA); ok && p.IsLocalBlock(currentBlock.Header()) {
			reorg = true
		} else if block.NumberU64() == currentBlock.NumberU64() {
			var currentPreserve, blockPreserve bool
			if bc.shouldPreserve != nil {
				currentPreserve, blockPreserve = bc.shouldPreserve(currentBlock), bc.shouldPreserve(block)
			}
			reorg = !currentPreserve && (blockPreserve || mrand.Float64() < 0.5)
		}
	}
	if reorg {
		// Reorganise the chain if the parent is not the head block
		if block.ParentHash() != currentBlock.Hash() {
			if err := bc.reorg(currentBlock, block); err != nil {
				return NonStatTy, err
			}
		}
		status = CanonStatTy
	} else {
		status = SideStatTy
	}
	// Set new head.
	if status == CanonStatTy {
		bc.writeHeadBlock(block)
	}
	bc.futureBlocks.Remove(block.Hash())

	if status == CanonStatTy {
		bc.chainFeed.Send(ChainEvent{Block: block, Hash: block.Hash(), Logs: logs})
		if len(logs) > 0 {
			bc.logsFeed.Send(logs)
		}
		// In theory we should fire a ChainHeadEvent when we inject
		// a canonical block, but sometimes we can insert a batch of
		// canonicial blocks. Avoid firing too much ChainHeadEvents,
		// we will fire an accumulated ChainHeadEvent and disable fire
		// event here.
		if emitHeadEvent {
			bc.chainHeadFeed.Send(ChainHeadEvent{Block: block})
		}
	} else {
		bc.chainSideFeed.Send(ChainSideEvent{Block: block})
	}
	return status, nil
}

// addFutureBlock checks if the block is within the max allowed window to get
// accepted for future processing, and returns an error if the block is too far
// ahead and was not added.
func (bc *BlockChain) addFutureBlock(block *types.Block) error {
	max := uint64(time.Now().Unix() + maxTimeFutureBlocks)
	if block.Time() > max {
		return fmt.Errorf("future block timestamp %v > allowed %v", block.Time(), max)
	}
	bc.futureBlocks.Add(block.Hash(), block)
	return nil
}

// InsertChain attempts to insert the given batch of blocks in to the canonical
// chain or, otherwise, create a fork. If an error is returned it will return
// the index number of the failing block as well an error describing what went
// wrong.
//
// After insertion is done, all accumulated events will be fired.
func (bc *BlockChain) InsertChain(chain types.Blocks) (int, error) {
	// Sanity check that we have something meaningful to import
	if len(chain) == 0 {
		return 0, nil
	}

	bc.blockProcFeed.Send(true)
	defer bc.blockProcFeed.Send(false)

	// Remove already known canon-blocks
	var (
		block, prev *types.Block
	)
	// Do a sanity check that the provided chain is actually ordered and linked
	for i := 1; i < len(chain); i++ {
		block = chain[i]
		prev = chain[i-1]
		if block.NumberU64() != prev.NumberU64()+1 || block.ParentHash() != prev.Hash() {
			// Chain broke ancestry, log a message (programming error) and skip insertion
			log.Error("Non contiguous block insert", "number", block.Number(), "hash", block.Hash(),
				"parent", block.ParentHash(), "prevnumber", prev.Number(), "prevhash", prev.Hash())

			return 0, fmt.Errorf("non contiguous insert: item %d is #%d [%x..], item %d is #%d [%x..] (parent [%x..])", i-1, prev.NumberU64(),
				prev.Hash().Bytes()[:4], i, block.NumberU64(), block.Hash().Bytes()[:4], block.ParentHash().Bytes()[:4])
		}
	}
	// Pre-checks passed, start the full block imports
	bc.wg.Add(1)
	bc.chainmu.Lock()
	n, err := bc.insertChain(chain, true)
	bc.chainmu.Unlock()
	bc.wg.Done()

	return n, err
}

// InsertChainWithoutSealVerification works exactly the same
// except for seal verification, seal verification is omitted
func (bc *BlockChain) InsertChainWithoutSealVerification(block *types.Block) (int, error) {
	bc.blockProcFeed.Send(true)
	defer bc.blockProcFeed.Send(false)

	// Pre-checks passed, start the full block imports
	bc.wg.Add(1)
	bc.chainmu.Lock()
	n, err := bc.insertChain(types.Blocks([]*types.Block{block}), false)
	bc.chainmu.Unlock()
	bc.wg.Done()

	return n, err
}

// insertChain is the internal implementation of InsertChain, which assumes that
// 1) chains are contiguous, and 2) The chain mutex is held.
//
// This method is split out so that import batches that require re-injecting
// historical blocks can do so without releasing the lock, which could lead to
// racey behaviour. If a sidechain import is in progress, and the historic state
// is imported, but then new canon-head is added before the actual sidechain
// completes, then the historic state could be pruned again
func (bc *BlockChain) insertChain(chain types.Blocks, verifySeals bool) (int, error) {
	// If the chain is terminating, don't even bother starting up
	if atomic.LoadInt32(&bc.procInterrupt) == 1 {
		return 0, nil
	}
	// Start a parallel signature recovery (signer will fluke on fork transition, minimal perf loss)
	signer := types.MakeSigner(bc.chainConfig, chain[0].Number())
	go senderCacher.recoverFromBlocks(signer, chain)

	var (
		stats     = insertStats{startTime: mclock.Now()}
		lastCanon *types.Block
	)
	// Fire a single chain head event if we've progressed the chain
	defer func() {
		if lastCanon != nil && bc.CurrentBlock().Hash() == lastCanon.Hash() {
			bc.chainHeadFeed.Send(ChainHeadEvent{lastCanon})
		}
	}()
	// Start the parallel header verifier
	headers := make([]*types.Header, len(chain))
	seals := make([]bool, len(chain))

	for i, block := range chain {
		headers[i] = block.Header()
		seals[i] = verifySeals
	}
	abort, results := bc.engine.VerifyHeaders(bc, headers, seals)
	defer close(abort)

	// Peek the error for the first block to decide the directing import logic
	it := newInsertIterator(chain, results, bc.validator)

	block, err := it.next()

	// Left-trim all the known blocks
	if err == ErrKnownBlock {
		// First block (and state) is known
		//   1. We did a roll-back, and should now do a re-import
		//   2. The block is stored as a sidechain, and is lying about it's stateroot, and passes a stateroot
		// 	    from the canonical chain, which has not been verified.
		// Skip all known blocks that are behind us
		var (
			current  = bc.CurrentBlock()
			localTd  = bc.GetTd(current.Hash(), current.NumberU64())
			externTd = bc.GetTd(block.ParentHash(), block.NumberU64()-1) // The first block can't be nil
		)
		for block != nil && err == ErrKnownBlock {
			externTd = new(big.Int).Add(externTd, block.Difficulty())
			if localTd.Cmp(externTd) < 0 {
				break
			}
			log.Debug("Ignoring already known block", "number", block.Number(), "hash", block.Hash())
			stats.ignored++

			block, err = it.next()
		}
		// The remaining blocks are still known blocks, the only scenario here is:
		// During the fast sync, the pivot point is already submitted but rollback
		// happens. Then node resets the head full block to a lower height via `rollback`
		// and leaves a few known blocks in the database.
		//
		// When node runs a fast sync again, it can re-import a batch of known blocks via
		// `insertChain` while a part of them have higher total difficulty than current
		// head full block(new pivot point).
		for block != nil && err == ErrKnownBlock {
			log.Debug("Writing previously known block", "number", block.Number(), "hash", block.Hash())
			if err := bc.writeKnownBlock(block); err != nil {
				return it.index, err
			}
			lastCanon = block

			block, err = it.next()
		}
		// Falls through to the block import
	}
	switch {
	// First block is pruned, insert as sidechain and reorg only if TD grows enough
	case errors.Is(err, consensus.ErrPrunedAncestor):
		log.Debug("Pruned ancestor, inserting as sidechain", "number", block.Number(), "hash", block.Hash())
		return bc.insertSideChain(block, it)

	// First block is future, shove it (and all children) to the future queue (unknown ancestor)
	case errors.Is(err, consensus.ErrFutureBlock) || (errors.Is(err, consensus.ErrUnknownAncestor) && bc.futureBlocks.Contains(it.first().ParentHash())):
		for block != nil && (it.index == 0 || errors.Is(err, consensus.ErrUnknownAncestor)) {
			log.Debug("Future block, postponing import", "number", block.Number(), "hash", block.Hash())
			if err := bc.addFutureBlock(block); err != nil {
				return it.index, err
			}
			block, err = it.next()
		}
		stats.queued += it.processed()
		stats.ignored += it.remaining()

		// If there are any still remaining, mark as ignored
		return it.index, err

	// Some other error occurred, abort
	case err != nil:
		bc.futureBlocks.Remove(block.Hash())
		stats.ignored += len(it.chain)
		bc.reportBlock(block, nil, err)
		return it.index, err
	}
	// No validation errors for the first block (or chain prefix skipped)
	var activeState *state.StateDB
	defer func() {
		// The chain importer is starting and stopping trie prefetchers. If a bad
		// block or other error is hit however, an early return may not properly
		// terminate the background threads. This defer ensures that we clean up
		// and dangling prefetcher, without defering each and holding on live refs.
		if activeState != nil {
			activeState.StopPrefetcher()
		}
	}()

	for ; block != nil && err == nil || err == ErrKnownBlock; block, err = it.next() {
		// If the chain is terminating, stop processing blocks
		if bc.insertStopped() {
			log.Debug("Abort during block processing")
			break
		}
		// If the header is a banned one, straight out abort
		if BadHashes[block.Hash()] {
			bc.reportBlock(block, nil, ErrBlacklistedHash)
			return it.index, ErrBlacklistedHash
		}
		// If the block is known (in the middle of the chain), it's a special case for
		// Clique blocks where they can share state among each other, so importing an
		// older block might complete the state of the subsequent one. In this case,
		// just skip the block (we already validated it once fully (and crashed), since
		// its header and body was already in the database).
		if err == ErrKnownBlock {
			logger := log.Debug
			if bc.chainConfig.Clique == nil {
				logger = log.Warn
			}
			logger("Inserted known block", "number", block.Number(), "hash", block.Hash(),
				"uncles", len(block.Uncles()), "txs", len(block.Transactions()), "gas", block.GasUsed(),
				"root", block.Root())

			// Special case. Commit the empty receipt slice if we meet the known
			// block in the middle. It can only happen in the clique chain. Whenever
			// we insert blocks via `insertSideChain`, we only commit `td`, `header`
			// and `body` if it's non-existent. Since we don't have receipts without
			// reexecution, so nothing to commit. But if the sidechain will be adpoted
			// as the canonical chain eventually, it needs to be reexecuted for missing
			// state, but if it's this special case here(skip reexecution) we will lose
			// the empty receipt entry.
			if len(block.Transactions()) == 0 {
				rawdb.WriteReceipts(bc.db, block.Hash(), block.NumberU64(), nil)
			} else {
				log.Error("Please file an issue, skip known block execution without receipt",
					"hash", block.Hash(), "number", block.NumberU64())
			}
			if err := bc.writeKnownBlock(block); err != nil {
				return it.index, err
			}
			stats.processed++

			// We can assume that logs are empty here, since the only way for consecutive
			// Clique blocks to have the same state is if there are no transactions.
			lastCanon = block
			continue
		}
		// Retrieve the parent block and it's state to execute on top
		start := time.Now()

		parent := it.previous()
		if parent == nil {
			parent = bc.GetHeader(block.ParentHash(), block.NumberU64()-1)
		}
		statedb, err := state.New(parent.Root, bc.stateCache, bc.snaps)
		if err != nil {
			return it.index, err
		}
		// Enable prefetching to pull in trie node paths while processing transactions
		statedb.StartPrefetcher("chain")

		//Process block using the parent state as reference point
		substart := time.Now()
		statedb, receipts, logs, usedGas, err := bc.processor.Process(block, statedb, bc.vmConfig)
		activeState = statedb
		if err != nil {
			bc.reportBlock(block, receipts, err)
			return it.index, err
		}
		// Update the metrics touched during block processing
		accountReadTimer.Update(statedb.AccountReads)                 // Account reads are complete, we can mark them
		storageReadTimer.Update(statedb.StorageReads)                 // Storage reads are complete, we can mark them
		accountUpdateTimer.Update(statedb.AccountUpdates)             // Account updates are complete, we can mark them
		storageUpdateTimer.Update(statedb.StorageUpdates)             // Storage updates are complete, we can mark them
		snapshotAccountReadTimer.Update(statedb.SnapshotAccountReads) // Account reads are complete, we can mark them
		snapshotStorageReadTimer.Update(statedb.SnapshotStorageReads) // Storage reads are complete, we can mark them

		blockExecutionTimer.Update(time.Since(substart))

		// Validate the state using the default validator
		substart = time.Now()
		if !statedb.IsLightProcessed() {
			if err := bc.validator.ValidateState(block, statedb, receipts, usedGas); err != nil {
				log.Error("validate state failed", "error", err)
				bc.reportBlock(block, receipts, err)
				return it.index, err
			}
		}
		bc.cacheReceipts(block.Hash(), receipts)
		bc.cacheBlock(block.Hash(), block)
		proctime := time.Since(start)

		// Update the metrics touched during block validation
		accountHashTimer.Update(statedb.AccountHashes) // Account hashes are complete, we can mark them
		storageHashTimer.Update(statedb.StorageHashes) // Storage hashes are complete, we can mark them

		blockValidationTimer.Update(time.Since(substart))

		// Write the block to the chain and get the status.
		substart = time.Now()
		status, err := bc.writeBlockWithState(block, receipts, logs, statedb, false)
		if err != nil {
			return it.index, err
		}
		// Update the metrics touched during block commit
		accountCommitTimer.Update(statedb.AccountCommits)   // Account commits are complete, we can mark them
		storageCommitTimer.Update(statedb.StorageCommits)   // Storage commits are complete, we can mark them
		snapshotCommitTimer.Update(statedb.SnapshotCommits) // Snapshot commits are complete, we can mark them

		blockWriteTimer.Update(time.Since(substart))
		blockInsertTimer.UpdateSince(start)

		switch status {
		case CanonStatTy:
			log.Debug("Inserted new block", "number", block.Number(), "hash", block.Hash(),
				"uncles", len(block.Uncles()), "txs", len(block.Transactions()), "gas", block.GasUsed(),
				"elapsed", common.PrettyDuration(time.Since(start)),
				"root", block.Root())

			lastCanon = block

			// Only count canonical blocks for GC processing time
			bc.gcproc += proctime

		case SideStatTy:
			log.Debug("Inserted forked block", "number", block.Number(), "hash", block.Hash(),
				"diff", block.Difficulty(), "elapsed", common.PrettyDuration(time.Since(start)),
				"txs", len(block.Transactions()), "gas", block.GasUsed(), "uncles", len(block.Uncles()),
				"root", block.Root())

		default:
			// This in theory is impossible, but lets be nice to our future selves and leave
			// a log, instead of trying to track down blocks imports that don't emit logs.
			log.Warn("Inserted block with unknown status", "number", block.Number(), "hash", block.Hash(),
				"diff", block.Difficulty(), "elapsed", common.PrettyDuration(time.Since(start)),
				"txs", len(block.Transactions()), "gas", block.GasUsed(), "uncles", len(block.Uncles()),
				"root", block.Root())
		}
		stats.processed++
		stats.usedGas += usedGas

		dirty, _ := bc.stateCache.TrieDB().Size()
		stats.report(chain, it.index, dirty)
	}
	// Any blocks remaining here? The only ones we care about are the future ones
	if block != nil && errors.Is(err, consensus.ErrFutureBlock) {
		if err := bc.addFutureBlock(block); err != nil {
			return it.index, err
		}
		block, err = it.next()

		for ; block != nil && errors.Is(err, consensus.ErrUnknownAncestor); block, err = it.next() {
			if err := bc.addFutureBlock(block); err != nil {
				return it.index, err
			}
			stats.queued++
		}
	}
	stats.ignored += it.remaining()

	return it.index, err
}

// insertSideChain is called when an import batch hits upon a pruned ancestor
// error, which happens when a sidechain with a sufficiently old fork-block is
// found.
//
// The method writes all (header-and-body-valid) blocks to disk, then tries to
// switch over to the new chain if the TD exceeded the current chain.
func (bc *BlockChain) insertSideChain(block *types.Block, it *insertIterator) (int, error) {
	var (
		externTd *big.Int
		current  = bc.CurrentBlock()
	)
	// The first sidechain block error is already verified to be ErrPrunedAncestor.
	// Since we don't import them here, we expect ErrUnknownAncestor for the remaining
	// ones. Any other errors means that the block is invalid, and should not be written
	// to disk.
	err := consensus.ErrPrunedAncestor
	for ; block != nil && errors.Is(err, consensus.ErrPrunedAncestor); block, err = it.next() {
		// Check the canonical state root for that number
		if number := block.NumberU64(); current.NumberU64() >= number {
			canonical := bc.GetBlockByNumber(number)
			if canonical != nil && canonical.Hash() == block.Hash() {
				// Not a sidechain block, this is a re-import of a canon block which has it's state pruned

				// Collect the TD of the block. Since we know it's a canon one,
				// we can get it directly, and not (like further below) use
				// the parent and then add the block on top
				externTd = bc.GetTd(block.Hash(), block.NumberU64())
				continue
			}
			if canonical != nil && canonical.Root() == block.Root() {
				// This is most likely a shadow-state attack. When a fork is imported into the
				// database, and it eventually reaches a block height which is not pruned, we
				// just found that the state already exist! This means that the sidechain block
				// refers to a state which already exists in our canon chain.
				//
				// If left unchecked, we would now proceed importing the blocks, without actually
				// having verified the state of the previous blocks.
				log.Warn("Sidechain ghost-state attack detected", "number", block.NumberU64(), "sideroot", block.Root(), "canonroot", canonical.Root())

				// If someone legitimately side-mines blocks, they would still be imported as usual. However,
				// we cannot risk writing unverified blocks to disk when they obviously target the pruning
				// mechanism.
				return it.index, errors.New("sidechain ghost-state attack")
			}
		}
		if externTd == nil {
			externTd = bc.GetTd(block.ParentHash(), block.NumberU64()-1)
		}
		externTd = new(big.Int).Add(externTd, block.Difficulty())

		if !bc.HasBlock(block.Hash(), block.NumberU64()) {
			start := time.Now()
			if err := bc.writeBlockWithoutState(block, externTd); err != nil {
				return it.index, err
			}
			log.Debug("Injected sidechain block", "number", block.Number(), "hash", block.Hash(),
				"diff", block.Difficulty(), "elapsed", common.PrettyDuration(time.Since(start)),
				"txs", len(block.Transactions()), "gas", block.GasUsed(), "uncles", len(block.Uncles()),
				"root", block.Root())
		}
	}
	// At this point, we've written all sidechain blocks to database. Loop ended
	// either on some other error or all were processed. If there was some other
	// error, we can ignore the rest of those blocks.
	//
	// If the externTd was larger than our local TD, we now need to reimport the previous
	// blocks to regenerate the required state
	localTd := bc.GetTd(current.Hash(), current.NumberU64())
	if localTd.Cmp(externTd) > 0 {
		log.Info("Sidechain written to disk", "start", it.first().NumberU64(), "end", it.previous().Number, "sidetd", externTd, "localtd", localTd)
		return it.index, err
	}
	// Gather all the sidechain hashes (full blocks may be memory heavy)
	var (
		hashes  []common.Hash
		numbers []uint64
	)
	parent := it.previous()
	for parent != nil && !bc.HasState(parent.Root) {
		hashes = append(hashes, parent.Hash())
		numbers = append(numbers, parent.Number.Uint64())

		parent = bc.GetHeader(parent.ParentHash, parent.Number.Uint64()-1)
	}
	if parent == nil {
		return it.index, errors.New("missing parent")
	}
	// Import all the pruned blocks to make the state available
	var (
		blocks []*types.Block
		memory common.StorageSize
	)
	for i := len(hashes) - 1; i >= 0; i-- {
		// Append the next block to our batch
		block := bc.GetBlock(hashes[i], numbers[i])

		blocks = append(blocks, block)
		memory += block.Size()

		// If memory use grew too large, import and continue. Sadly we need to discard
		// all raised events and logs from notifications since we're too heavy on the
		// memory here.
		if len(blocks) >= 2048 || memory > 64*1024*1024 {
			log.Info("Importing heavy sidechain segment", "blocks", len(blocks), "start", blocks[0].NumberU64(), "end", block.NumberU64())
			if _, err := bc.insertChain(blocks, false); err != nil {
				return 0, err
			}
			blocks, memory = blocks[:0], 0

			// If the chain is terminating, stop processing blocks
			if bc.insertStopped() {
				log.Debug("Abort during blocks processing")
				return 0, nil
			}
		}
	}
	if len(blocks) > 0 {
		log.Info("Importing sidechain segment", "start", blocks[0].NumberU64(), "end", blocks[len(blocks)-1].NumberU64())
		return bc.insertChain(blocks, false)
	}
	return 0, nil
}

// reorg takes two blocks, an old chain and a new chain and will reconstruct the
// blocks and inserts them to be part of the new canonical chain and accumulates
// potential missing transactions and post an event about them.
func (bc *BlockChain) reorg(oldBlock, newBlock *types.Block) error {
	var (
		newChain    types.Blocks
		oldChain    types.Blocks
		commonBlock *types.Block

		deletedTxs types.Transactions
		addedTxs   types.Transactions

		deletedLogs [][]*types.Log
		rebirthLogs [][]*types.Log

		// collectLogs collects the logs that were generated or removed during
		// the processing of the block that corresponds with the given hash.
		// These logs are later announced as deleted or reborn
		collectLogs = func(hash common.Hash, removed bool) {
			number := bc.hc.GetBlockNumber(hash)
			if number == nil {
				return
			}
			receipts := rawdb.ReadReceipts(bc.db, hash, *number, bc.chainConfig)

			var logs []*types.Log
			for _, receipt := range receipts {
				for _, log := range receipt.Logs {
					l := *log
					if removed {
						l.Removed = true
					}
					logs = append(logs, &l)
				}
			}
			if len(logs) > 0 {
				if removed {
					deletedLogs = append(deletedLogs, logs)
				} else {
					rebirthLogs = append(rebirthLogs, logs)
				}
			}
		}
		// mergeLogs returns a merged log slice with specified sort order.
		mergeLogs = func(logs [][]*types.Log, reverse bool) []*types.Log {
			var ret []*types.Log
			if reverse {
				for i := len(logs) - 1; i >= 0; i-- {
					ret = append(ret, logs[i]...)
				}
			} else {
				for i := 0; i < len(logs); i++ {
					ret = append(ret, logs[i]...)
				}
			}
			return ret
		}
	)
	// Reduce the longer chain to the same number as the shorter one
	if oldBlock.NumberU64() > newBlock.NumberU64() {
		// Old chain is longer, gather all transactions and logs as deleted ones
		for ; oldBlock != nil && oldBlock.NumberU64() != newBlock.NumberU64(); oldBlock = bc.GetBlock(oldBlock.ParentHash(), oldBlock.NumberU64()-1) {
			oldChain = append(oldChain, oldBlock)
			deletedTxs = append(deletedTxs, oldBlock.Transactions()...)
			collectLogs(oldBlock.Hash(), true)
		}
	} else {
		// New chain is longer, stash all blocks away for subsequent insertion
		for ; newBlock != nil && newBlock.NumberU64() != oldBlock.NumberU64(); newBlock = bc.GetBlock(newBlock.ParentHash(), newBlock.NumberU64()-1) {
			newChain = append(newChain, newBlock)
		}
	}
	if oldBlock == nil {
		return fmt.Errorf("invalid old chain")
	}
	if newBlock == nil {
		return fmt.Errorf("invalid new chain")
	}
	// Both sides of the reorg are at the same number, reduce both until the common
	// ancestor is found
	for {
		// If the common ancestor was found, bail out
		if oldBlock.Hash() == newBlock.Hash() {
			commonBlock = oldBlock
			break
		}
		// Remove an old block as well as stash away a new block
		oldChain = append(oldChain, oldBlock)
		deletedTxs = append(deletedTxs, oldBlock.Transactions()...)
		collectLogs(oldBlock.Hash(), true)

		newChain = append(newChain, newBlock)

		// Step back with both chains
		oldBlock = bc.GetBlock(oldBlock.ParentHash(), oldBlock.NumberU64()-1)
		if oldBlock == nil {
			return fmt.Errorf("invalid old chain")
		}
		newBlock = bc.GetBlock(newBlock.ParentHash(), newBlock.NumberU64()-1)
		if newBlock == nil {
			return fmt.Errorf("invalid new chain")
		}
	}
	// Ensure the user sees large reorgs
	if len(oldChain) > 0 && len(newChain) > 0 {
		logFn := log.Info
		msg := "Chain reorg detected"
		if len(oldChain) > 63 {
			msg = "Large chain reorg detected"
			logFn = log.Warn
		}
		logFn(msg, "number", commonBlock.Number(), "hash", commonBlock.Hash(),
			"drop", len(oldChain), "dropfrom", oldChain[0].Hash(), "add", len(newChain), "addfrom", newChain[0].Hash())
		blockReorgAddMeter.Mark(int64(len(newChain)))
		blockReorgDropMeter.Mark(int64(len(oldChain)))
		blockReorgMeter.Mark(1)
	} else {
		log.Error("Impossible reorg, please file an issue", "oldnum", oldBlock.Number(), "oldhash", oldBlock.Hash(), "newnum", newBlock.Number(), "newhash", newBlock.Hash())
	}
	// Insert the new chain(except the head block(reverse order)),
	// taking care of the proper incremental order.
	for i := len(newChain) - 1; i >= 1; i-- {
		// Insert the block in the canonical way, re-writing history
		bc.writeHeadBlock(newChain[i])

		// Collect reborn logs due to chain reorg
		collectLogs(newChain[i].Hash(), false)

		// Collect the new added transactions.
		addedTxs = append(addedTxs, newChain[i].Transactions()...)
	}
	// Delete useless indexes right now which includes the non-canonical
	// transaction indexes, canonical chain indexes which above the head.
	indexesBatch := bc.db.NewBatch()
	for _, tx := range types.TxDifference(deletedTxs, addedTxs) {
		rawdb.DeleteTxLookupEntry(indexesBatch, tx.Hash())
	}
	// Delete any canonical number assignments above the new head
	number := bc.CurrentBlock().NumberU64()
	for i := number + 1; ; i++ {
		hash := rawdb.ReadCanonicalHash(bc.db, i)
		if hash == (common.Hash{}) {
			break
		}
		rawdb.DeleteCanonicalHash(indexesBatch, i)
	}
	if err := indexesBatch.Write(); err != nil {
		log.Crit("Failed to delete useless indexes", "err", err)
	}
	// If any logs need to be fired, do it now. In theory we could avoid creating
	// this goroutine if there are no events to fire, but realistcally that only
	// ever happens if we're reorging empty blocks, which will only happen on idle
	// networks where performance is not an issue either way.
	if len(deletedLogs) > 0 {
		bc.rmLogsFeed.Send(RemovedLogsEvent{mergeLogs(deletedLogs, true)})
	}
	if len(rebirthLogs) > 0 {
		bc.logsFeed.Send(mergeLogs(rebirthLogs, false))
	}
	if len(oldChain) > 0 {
		for i := len(oldChain) - 1; i >= 0; i-- {
			bc.chainSideFeed.Send(ChainSideEvent{Block: oldChain[i]})
		}
	}
	return nil
}

func (bc *BlockChain) update() {
	futureTimer := time.NewTicker(5 * time.Second)
	defer futureTimer.Stop()
	for {
		select {
		case <-futureTimer.C:
			bc.procFutureBlocks()
		case <-bc.quit:
			return
		}
	}
}

func (bc *BlockChain) trustedDiffLayerLoop() {
	recheck := time.Tick(diffLayerFreezerRecheckInterval)
	bc.wg.Add(1)
	defer bc.wg.Done()
	for {
		select {
		case diff := <-bc.diffQueueBuffer:
			bc.diffQueue.Push(diff, -(int64(diff.Number)))
		case <-bc.quit:
			// Persist all diffLayers when shutdown, it will introduce redundant storage, but it is acceptable.
			// If the client been ungracefully shutdown, it will missing all cached diff layers, it is acceptable as well.
			var batch ethdb.Batch
			for !bc.diffQueue.Empty() {
				diff, _ := bc.diffQueue.Pop()
				diffLayer := diff.(*types.DiffLayer)
				if batch == nil {
					batch = bc.db.DiffStore().NewBatch()
				}
				rawdb.WriteDiffLayer(batch, diffLayer.BlockHash, diffLayer)
				if batch.ValueSize() > ethdb.IdealBatchSize {
					if err := batch.Write(); err != nil {
						log.Error("Failed to write diff layer", "err", err)
						return
					}
					batch.Reset()
				}
			}
			if batch != nil {
				// flush data
				if err := batch.Write(); err != nil {
					log.Error("Failed to write diff layer", "err", err)
					return
				}
				batch.Reset()
			}
			return
		case <-recheck:
			currentHeight := bc.CurrentBlock().NumberU64()
			var batch ethdb.Batch
			for !bc.diffQueue.Empty() {
				diff, prio := bc.diffQueue.Pop()
				diffLayer := diff.(*types.DiffLayer)

				// if the block old enough
				if int64(currentHeight)+prio >= int64(bc.triesInMemory) {
					canonicalHash := bc.GetCanonicalHash(uint64(-prio))
					// on the canonical chain
					if canonicalHash == diffLayer.BlockHash {
						if batch == nil {
							batch = bc.db.DiffStore().NewBatch()
						}
						rawdb.WriteDiffLayer(batch, diffLayer.BlockHash, diffLayer)
						staleHash := bc.GetCanonicalHash(uint64(-prio) - bc.diffLayerFreezerBlockLimit)
						rawdb.DeleteDiffLayer(batch, staleHash)
					}
				} else {
					bc.diffQueue.Push(diffLayer, prio)
					break
				}
				if batch != nil && batch.ValueSize() > ethdb.IdealBatchSize {
					if err := batch.Write(); err != nil {
						panic(fmt.Sprintf("Failed to write diff layer, error %v", err))
					}
					batch.Reset()
				}
			}
			if batch != nil {
				if err := batch.Write(); err != nil {
					panic(fmt.Sprintf("Failed to write diff layer, error %v", err))
				}
				batch.Reset()
			}
		}
	}
}

func (bc *BlockChain) GetUnTrustedDiffLayer(blockHash common.Hash, pid string) *types.DiffLayer {
	bc.diffMux.RLock()
	defer bc.diffMux.RUnlock()
	if diffs, exist := bc.blockHashToDiffLayers[blockHash]; exist && len(diffs) != 0 {
		if len(diffs) == 1 {
			// return the only one diff layer
			for _, diff := range diffs {
				return diff
			}
		}
		// pick the one from exact same peer if we know where the block comes from
		if pid != "" {
			if diffHashes, exist := bc.diffPeersToDiffHashes[pid]; exist {
				for diff := range diffs {
					if _, overlap := diffHashes[diff]; overlap {
						return bc.blockHashToDiffLayers[blockHash][diff]
					}
				}
			}
		}
		// Do not find overlap, do random pick
		for _, diff := range diffs {
			return diff
		}
	}
	return nil
}

func (bc *BlockChain) removeDiffLayers(diffHash common.Hash) {
	bc.diffMux.Lock()
	defer bc.diffMux.Unlock()

	// Untrusted peers
	pids := bc.diffHashToPeers[diffHash]
	invalidDiffHashes := make(map[common.Hash]struct{})
	for pid := range pids {
		invaliDiffHashesPeer := bc.diffPeersToDiffHashes[pid]
		for invaliDiffHash := range invaliDiffHashesPeer {
			invalidDiffHashes[invaliDiffHash] = struct{}{}
		}
		delete(bc.diffPeersToDiffHashes, pid)
	}
	for invalidDiffHash := range invalidDiffHashes {
		delete(bc.diffHashToPeers, invalidDiffHash)
		affectedBlockHash := bc.diffHashToBlockHash[invalidDiffHash]
		if diffs, exist := bc.blockHashToDiffLayers[affectedBlockHash]; exist {
			delete(diffs, invalidDiffHash)
			if len(diffs) == 0 {
				delete(bc.blockHashToDiffLayers, affectedBlockHash)
			}
		}
		delete(bc.diffHashToBlockHash, invalidDiffHash)
	}
}

func (bc *BlockChain) RemoveDiffPeer(pid string) {
	bc.diffMux.Lock()
	defer bc.diffMux.Unlock()
	if invaliDiffHashes := bc.diffPeersToDiffHashes[pid]; invaliDiffHashes != nil {
		for invalidDiffHash := range invaliDiffHashes {
			lastDiffHash := false
			if peers, ok := bc.diffHashToPeers[invalidDiffHash]; ok {
				delete(peers, pid)
				if len(peers) == 0 {
					lastDiffHash = true
					delete(bc.diffHashToPeers, invalidDiffHash)
				}
			}
			if lastDiffHash {
				affectedBlockHash := bc.diffHashToBlockHash[invalidDiffHash]
				if diffs, exist := bc.blockHashToDiffLayers[affectedBlockHash]; exist {
					delete(diffs, invalidDiffHash)
					if len(diffs) == 0 {
						delete(bc.blockHashToDiffLayers, affectedBlockHash)
					}
				}
				delete(bc.diffHashToBlockHash, invalidDiffHash)
			}
		}
		delete(bc.diffPeersToDiffHashes, pid)
	}
}

func (bc *BlockChain) untrustedDiffLayerPruneLoop() {
	recheck := time.NewTicker(diffLayerPruneRecheckInterval)
	bc.wg.Add(1)
	defer func() {
		bc.wg.Done()
		recheck.Stop()
	}()
	for {
		select {
		case <-bc.quit:
			return
		case <-recheck.C:
			bc.pruneDiffLayer()
		}
	}
}

func (bc *BlockChain) pruneDiffLayer() {
	currentHeight := bc.CurrentBlock().NumberU64()
	bc.diffMux.Lock()
	defer bc.diffMux.Unlock()
	sortNumbers := make([]uint64, 0, len(bc.diffNumToBlockHashes))
	for number := range bc.diffNumToBlockHashes {
		sortNumbers = append(sortNumbers, number)
	}
	sort.Slice(sortNumbers, func(i, j int) bool {
		return sortNumbers[i] <= sortNumbers[j]
	})
	staleBlockHashes := make(map[common.Hash]struct{})
	for _, number := range sortNumbers {
		if number >= currentHeight-maxDiffForkDist {
			break
		}
		affectedHashes := bc.diffNumToBlockHashes[number]
		if affectedHashes != nil {
			for affectedHash := range affectedHashes {
				staleBlockHashes[affectedHash] = struct{}{}
			}
			delete(bc.diffNumToBlockHashes, number)
		}
	}
	staleDiffHashes := make(map[common.Hash]struct{})
	for blockHash := range staleBlockHashes {
		if diffHashes, exist := bc.blockHashToDiffLayers[blockHash]; exist {
			for diffHash := range diffHashes {
				staleDiffHashes[diffHash] = struct{}{}
				delete(bc.diffHashToBlockHash, diffHash)
				delete(bc.diffHashToPeers, diffHash)
			}
		}
		delete(bc.blockHashToDiffLayers, blockHash)
	}
	for diffHash := range staleDiffHashes {
		for p, diffHashes := range bc.diffPeersToDiffHashes {
			delete(diffHashes, diffHash)
			if len(diffHashes) == 0 {
				delete(bc.diffPeersToDiffHashes, p)
			}
		}
	}
}

// Process received diff layers
func (bc *BlockChain) HandleDiffLayer(diffLayer *types.DiffLayer, pid string, fulfilled bool) error {
	// Basic check
	currentHeight := bc.CurrentBlock().NumberU64()
	if diffLayer.Number > currentHeight && diffLayer.Number-currentHeight > maxDiffQueueDist {
		log.Error("diff layers too new from current", "pid", pid)
		return nil
	}
	if diffLayer.Number < currentHeight && currentHeight-diffLayer.Number > maxDiffForkDist {
		log.Error("diff layers too old from current", "pid", pid)
		return nil
	}

	bc.diffMux.Lock()
	defer bc.diffMux.Unlock()

	if !fulfilled && len(bc.diffPeersToDiffHashes[pid]) > maxDiffLimitForBroadcast {
		log.Error("too many accumulated diffLayers", "pid", pid)
		return nil
	}

	if len(bc.diffPeersToDiffHashes[pid]) > maxDiffLimit {
		log.Error("too many accumulated diffLayers", "pid", pid)
		return nil
	}
	if _, exist := bc.diffPeersToDiffHashes[pid]; exist {
		if _, alreadyHas := bc.diffPeersToDiffHashes[pid][diffLayer.DiffHash]; alreadyHas {
			return nil
		}
	} else {
		bc.diffPeersToDiffHashes[pid] = make(map[common.Hash]struct{})
	}
	bc.diffPeersToDiffHashes[pid][diffLayer.DiffHash] = struct{}{}
	if _, exist := bc.diffNumToBlockHashes[diffLayer.Number]; !exist {
		bc.diffNumToBlockHashes[diffLayer.Number] = make(map[common.Hash]struct{})
	}
	bc.diffNumToBlockHashes[diffLayer.Number][diffLayer.BlockHash] = struct{}{}

	if _, exist := bc.diffHashToPeers[diffLayer.DiffHash]; !exist {
		bc.diffHashToPeers[diffLayer.DiffHash] = make(map[string]struct{})
	}
	bc.diffHashToPeers[diffLayer.DiffHash][pid] = struct{}{}

	if _, exist := bc.blockHashToDiffLayers[diffLayer.BlockHash]; !exist {
		bc.blockHashToDiffLayers[diffLayer.BlockHash] = make(map[common.Hash]*types.DiffLayer)
	}
	bc.blockHashToDiffLayers[diffLayer.BlockHash][diffLayer.DiffHash] = diffLayer
	bc.diffHashToBlockHash[diffLayer.DiffHash] = diffLayer.BlockHash

	return nil
}

// maintainTxIndex is responsible for the construction and deletion of the
// transaction index.
//
// User can use flag `txlookuplimit` to specify a "recentness" block, below
// which ancient tx indices get deleted. If `txlookuplimit` is 0, it means
// all tx indices will be reserved.
//
// The user can adjust the txlookuplimit value for each launch after fast
// sync, Geth will automatically construct the missing indices and delete
// the extra indices.
func (bc *BlockChain) maintainTxIndex(ancients uint64) {
	defer bc.wg.Done()

	// Before starting the actual maintenance, we need to handle a special case,
	// where user might init Geth with an external ancient database. If so, we
	// need to reindex all necessary transactions before starting to process any
	// pruning requests.
	if ancients > 0 {
		var from = uint64(0)
		if bc.txLookupLimit != 0 && ancients > bc.txLookupLimit {
			from = ancients - bc.txLookupLimit
		}
		rawdb.IndexTransactions(bc.db, from, ancients, bc.quit)
	}
	// indexBlocks reindexes or unindexes transactions depending on user configuration
	indexBlocks := func(tail *uint64, head uint64, done chan struct{}) {
		defer func() { done <- struct{}{} }()

		// If the user just upgraded Geth to a new version which supports transaction
		// index pruning, write the new tail and remove anything older.
		if tail == nil {
			if bc.txLookupLimit == 0 || head < bc.txLookupLimit {
				// Nothing to delete, write the tail and return
				rawdb.WriteTxIndexTail(bc.db, 0)
			} else {
				// Prune all stale tx indices and record the tx index tail
				rawdb.UnindexTransactions(bc.db, 0, head-bc.txLookupLimit+1, bc.quit)
			}
			return
		}
		// If a previous indexing existed, make sure that we fill in any missing entries
		if bc.txLookupLimit == 0 || head < bc.txLookupLimit {
			if *tail > 0 {
				rawdb.IndexTransactions(bc.db, 0, *tail, bc.quit)
			}
			return
		}
		// Update the transaction index to the new chain state
		if head-bc.txLookupLimit+1 < *tail {
			// Reindex a part of missing indices and rewind index tail to HEAD-limit
			rawdb.IndexTransactions(bc.db, head-bc.txLookupLimit+1, *tail, bc.quit)
		} else {
			// Unindex a part of stale indices and forward index tail to HEAD-limit
			rawdb.UnindexTransactions(bc.db, *tail, head-bc.txLookupLimit+1, bc.quit)
		}
	}
	// Any reindexing done, start listening to chain events and moving the index window
	var (
		done   chan struct{}                  // Non-nil if background unindexing or reindexing routine is active.
		headCh = make(chan ChainHeadEvent, 1) // Buffered to avoid locking up the event feed
	)
	sub := bc.SubscribeChainHeadEvent(headCh)
	if sub == nil {
		return
	}
	defer sub.Unsubscribe()

	for {
		select {
		case head := <-headCh:
			if done == nil {
				done = make(chan struct{})
				go indexBlocks(rawdb.ReadTxIndexTail(bc.db), head.Block.NumberU64(), done)
			}
		case <-done:
			done = nil
		case <-bc.quit:
			if done != nil {
				log.Info("Waiting background transaction indexer to exit")
				<-done
			}
			return
		}
	}
}

// reportBlock logs a bad block error.
func (bc *BlockChain) reportBlock(block *types.Block, receipts types.Receipts, err error) {
	rawdb.WriteBadBlock(bc.db, block)

	var receiptString string
	for i, receipt := range receipts {
		receiptString += fmt.Sprintf("\t %d: cumulative: %v gas: %v contract: %v status: %v tx: %v logs: %v bloom: %x state: %x\n",
			i, receipt.CumulativeGasUsed, receipt.GasUsed, receipt.ContractAddress.Hex(),
			receipt.Status, receipt.TxHash.Hex(), receipt.Logs, receipt.Bloom, receipt.PostState)
	}
	log.Error(fmt.Sprintf(`
########## BAD BLOCK #########
Chain config: %v

Number: %v
Hash: 0x%x
%v

Error: %v
##############################
`, bc.chainConfig, block.Number(), block.Hash(), receiptString, err))
}

// InsertHeaderChain attempts to insert the given header chain in to the local
// chain, possibly creating a reorg. If an error is returned, it will return the
// index number of the failing header as well an error describing what went wrong.
//
// The verify parameter can be used to fine tune whether nonce verification
// should be done or not. The reason behind the optional check is because some
// of the header retrieval mechanisms already need to verify nonces, as well as
// because nonces can be verified sparsely, not needing to check each.
func (bc *BlockChain) InsertHeaderChain(chain []*types.Header, checkFreq int) (int, error) {
	start := time.Now()
	if i, err := bc.hc.ValidateHeaderChain(chain, checkFreq); err != nil {
		return i, err
	}

	// Make sure only one thread manipulates the chain at once
	bc.chainmu.Lock()
	defer bc.chainmu.Unlock()

	bc.wg.Add(1)
	defer bc.wg.Done()
	_, err := bc.hc.InsertHeaderChain(chain, start)
	return 0, err
}

// CurrentHeader retrieves the current head header of the canonical chain. The
// header is retrieved from the HeaderChain's internal cache.
func (bc *BlockChain) CurrentHeader() *types.Header {
	return bc.hc.CurrentHeader()
}

// GetTd retrieves a block's total difficulty in the canonical chain from the
// database by hash and number, caching it if found.
func (bc *BlockChain) GetTd(hash common.Hash, number uint64) *big.Int {
	return bc.hc.GetTd(hash, number)
}

// GetTdByHash retrieves a block's total difficulty in the canonical chain from the
// database by hash, caching it if found.
func (bc *BlockChain) GetTdByHash(hash common.Hash) *big.Int {
	return bc.hc.GetTdByHash(hash)
}

// GetHeader retrieves a block header from the database by hash and number,
// caching it if found.
func (bc *BlockChain) GetHeader(hash common.Hash, number uint64) *types.Header {
	return bc.hc.GetHeader(hash, number)
}

// GetHeaderByHash retrieves a block header from the database by hash, caching it if
// found.
func (bc *BlockChain) GetHeaderByHash(hash common.Hash) *types.Header {
	return bc.hc.GetHeaderByHash(hash)
}

// HasHeader checks if a block header is present in the database or not, caching
// it if present.
func (bc *BlockChain) HasHeader(hash common.Hash, number uint64) bool {
	return bc.hc.HasHeader(hash, number)
}

// GetCanonicalHash returns the canonical hash for a given block number
func (bc *BlockChain) GetCanonicalHash(number uint64) common.Hash {
	return bc.hc.GetCanonicalHash(number)
}

// GetBlockHashesFromHash retrieves a number of block hashes starting at a given
// hash, fetching towards the genesis block.
func (bc *BlockChain) GetBlockHashesFromHash(hash common.Hash, max uint64) []common.Hash {
	return bc.hc.GetBlockHashesFromHash(hash, max)
}

// GetAncestor retrieves the Nth ancestor of a given block. It assumes that either the given block or
// a close ancestor of it is canonical. maxNonCanonical points to a downwards counter limiting the
// number of blocks to be individually checked before we reach the canonical chain.
//
// Note: ancestor == 0 returns the same block, 1 returns its parent and so on.
func (bc *BlockChain) GetAncestor(hash common.Hash, number, ancestor uint64, maxNonCanonical *uint64) (common.Hash, uint64) {
	return bc.hc.GetAncestor(hash, number, ancestor, maxNonCanonical)
}

// GetHeaderByNumber retrieves a block header from the database by number,
// caching it (associated with its hash) if found.
func (bc *BlockChain) GetHeaderByNumber(number uint64) *types.Header {
	return bc.hc.GetHeaderByNumber(number)
}

// GetTransactionLookup retrieves the lookup associate with the given transaction
// hash from the cache or database.
func (bc *BlockChain) GetTransactionLookup(hash common.Hash) *rawdb.LegacyTxLookupEntry {
	// Short circuit if the txlookup already in the cache, retrieve otherwise
	if lookup, exist := bc.txLookupCache.Get(hash); exist {
		return lookup.(*rawdb.LegacyTxLookupEntry)
	}
	tx, blockHash, blockNumber, txIndex := rawdb.ReadTransaction(bc.db, hash)
	if tx == nil {
		return nil
	}
	lookup := &rawdb.LegacyTxLookupEntry{BlockHash: blockHash, BlockIndex: blockNumber, Index: txIndex}
	bc.txLookupCache.Add(hash, lookup)
	return lookup
}

func (bc *BlockChain) TriesInMemory() uint64 { return bc.triesInMemory }

// Config retrieves the chain's fork configuration.
func (bc *BlockChain) Config() *params.ChainConfig { return bc.chainConfig }

// Engine retrieves the blockchain's consensus engine.
func (bc *BlockChain) Engine() consensus.Engine { return bc.engine }

// SubscribeRemovedLogsEvent registers a subscription of RemovedLogsEvent.
func (bc *BlockChain) SubscribeRemovedLogsEvent(ch chan<- RemovedLogsEvent) event.Subscription {
	return bc.scope.Track(bc.rmLogsFeed.Subscribe(ch))
}

// SubscribeChainEvent registers a subscription of ChainEvent.
func (bc *BlockChain) SubscribeChainEvent(ch chan<- ChainEvent) event.Subscription {
	return bc.scope.Track(bc.chainFeed.Subscribe(ch))
}

// SubscribeChainHeadEvent registers a subscription of ChainHeadEvent.
func (bc *BlockChain) SubscribeChainHeadEvent(ch chan<- ChainHeadEvent) event.Subscription {
	return bc.scope.Track(bc.chainHeadFeed.Subscribe(ch))
}

// SubscribeChainSideEvent registers a subscription of ChainSideEvent.
func (bc *BlockChain) SubscribeChainSideEvent(ch chan<- ChainSideEvent) event.Subscription {
	return bc.scope.Track(bc.chainSideFeed.Subscribe(ch))
}

// SubscribeLogsEvent registers a subscription of []*types.Log.
func (bc *BlockChain) SubscribeLogsEvent(ch chan<- []*types.Log) event.Subscription {
	return bc.scope.Track(bc.logsFeed.Subscribe(ch))
}

// SubscribeBlockProcessingEvent registers a subscription of bool where true means
// block processing has started while false means it has stopped.
func (bc *BlockChain) SubscribeBlockProcessingEvent(ch chan<- bool) event.Subscription {
	return bc.scope.Track(bc.blockProcFeed.Subscribe(ch))
}

// Options
func EnableLightProcessor(bc *BlockChain) *BlockChain {
	bc.processor = NewLightStateProcessor(bc.Config(), bc, bc.engine)
	return bc
}

func EnablePersistDiff(limit uint64) BlockChainOption {
	return func(chain *BlockChain) *BlockChain {
		chain.diffLayerFreezerBlockLimit = limit
		return chain
	}
}<|MERGE_RESOLUTION|>--- conflicted
+++ resolved
@@ -458,8 +458,7 @@
 	return &bc.vmConfig
 }
 
-<<<<<<< HEAD
-func (bc *BlockChain) CacheReceipts(hash common.Hash, receipts types.Receipts) {
+func (bc *BlockChain) cacheReceipts(hash common.Hash, receipts types.Receipts) {
 	// TODO, This is a hot fix for the block hash of logs is `0x0000000000000000000000000000000000000000000000000000000000000000` for system tx
 	// Please check details in https://github.com/binance-chain/bsc/issues/443
 	// This is a temporary fix, the official fix should be a hard fork.
@@ -470,9 +469,6 @@
 			receipts[i].Logs[j].BlockHash = hash
 		}
 	}
-=======
-func (bc *BlockChain) cacheReceipts(hash common.Hash, receipts types.Receipts) {
->>>>>>> b2f1d25f
 	bc.receiptsCache.Add(hash, receipts)
 }
 
